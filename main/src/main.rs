use std::{net::SocketAddr, sync::Arc};

use clap::{Parser, Subcommand};
use futures::join;
use once_cell::sync::Lazy;
use tokio::runtime::Runtime;
<<<<<<< HEAD
=======

use async_channel as channel;
>>>>>>> d9c9456e

use crossbeam::channel;
use protos::kv_service::tskv_service_server::TskvServiceServer;
use query::db::Db;
use trace::init_default_global_tracing;
use tskv::TsKv;

mod http;
mod rpc;

static VERSION: Lazy<String> = Lazy::new(|| {
    format!(
        "{}, revision {}",
        option_env!("CARGO_PKG_VERSION").unwrap_or("UNKNOWN"),
        option_env!("GIT_HASH").unwrap_or("UNKNOWN")
    )
});

// cli examples is here
// https://github.com/clap-rs/clap/blob/v3.1.3/examples/git-derive.rs
#[derive(Debug, clap::Parser)]
#[clap(name = "cnosdb")]
#[clap(version = & VERSION[..],
about = "cnosdb command line tools",
long_about = r#"cnosdb and command line tools
                        Examples:
                            # Run the cnosdb:
                            server run
                        "#
)]
struct Cli {
    /// gRPC address
    #[clap(
        short,
        long,
        global = true,
        env = "server_addr",
        default_value = "127.0.0.1:31006"
    )]
    host: String,

    #[clap(
        global = true,
        env = "server_http_addr",
        default_value = "127.0.0.1:31007"
    )]
    http_host: String,

    #[clap(short, long, global = true)]
    /// the number of cores on the system
    cpu: Option<usize>,

    #[clap(short, long, global = true)]
    /// the number of cores on the system
    memory: Option<usize>,

    #[clap(global = true, default_value = "./config/config.toml")]
    config: String,

    #[clap(subcommand)]
    subcmd: SubCommand,
}

#[derive(Debug, Subcommand)]
enum SubCommand {
    /// debug mode
    #[clap(arg_required_else_help = true)]
    Debug { debug: String },
    /// run cnosdb server
    #[clap(arg_required_else_help = true)]
    Run {},
    /// run tskv
    #[clap(arg_required_else_help = true)]
    Tskv { debug: String },
    /// run query
    #[clap(arg_required_else_help = true)]
    Query {},
}

/// To run cnosdb-cli:
///
/// ```bash
/// cargo run -- tskv --cpu 1 --memory 64 debug
/// ```
fn main() -> Result<(), std::io::Error> {
    init_default_global_tracing("tskv_log", "tskv.log", "debug");
    install_crash_handler();
    let cli = Cli::parse();
    let runtime = init_runtime(cli.cpu)?;
    println!(
        "params: host:{}, http_host: {}, cpu:{:?}, memory:{:?}, config: {:?}, sub:{:?}",
        cli.host, cli.http_host, cli.cpu, cli.memory, cli.config, cli.subcmd
    );
    let global_config = config::get_config(cli.config.as_str());
    // TODO check global_config
    runtime.block_on(async move {
        match &cli.subcmd {
            SubCommand::Debug { debug } => {
                println!("Debug {}", debug);
            }
            SubCommand::Run {} => {}
            SubCommand::Tskv { debug } => {
                println!("TSKV {}", debug);

                let grpc_host = cli.host.parse::<SocketAddr>().expect("Invalid grpc_host");
                let http_host = cli
                    .http_host
                    .parse::<SocketAddr>()
                    .expect("Invalid http_host");

                //let (sender, receiver) = mpsc::unbounded_channel();
                let (sender, receiver) = channel::unbounded();
<<<<<<< HEAD

                let tskv_options = tskv::Options::from(global_config);
                let tskv = Arc::new(
                    TsKv::open(tskv_options, global_config.tsfamily_num)
                        .await
                        .unwrap(),
                );
=======

                let tskv_options = tskv::Options::from(&global_config);

                let tskv = Arc::new(TsKv::open(tskv_options).await.unwrap());
>>>>>>> d9c9456e

                for _ in 0..1 {
                    TsKv::start(tskv.clone(), receiver.clone());
                }

                let db = Arc::new(Db::new(tskv));

                let tskv_grpc_service = TskvServiceServer::new(rpc::tskv::TskvServiceImpl {
                    sender: sender.clone(),
                });
                let mut grpc_builder = tonic::transport::server::Server::builder();
                let grpc_router = grpc_builder.add_service(tskv_grpc_service);
                let grpc = tokio::spawn(async move {
                    if let Err(e) = grpc_router.serve(grpc_host).await {
                        eprintln!("{}", e);
                        std::process::exit(1)
                    }
                });

                let http = tokio::spawn(async move {
                    if let Err(e) = http::serve(http_host, db, sender).await {
                        eprintln!("{}", e);
                        std::process::exit(1)
                    }
                });

                let (grpc_ret, http_ret) = join!(grpc, http);
                grpc_ret.unwrap();
                http_ret.unwrap();
            }
            SubCommand::Query {} => todo!(),
        }
    });
    Ok(())
}

fn install_crash_handler() {
    unsafe {
        // handle segfaults
        set_signal_handler(libc::SIGSEGV, signal_handler);
        // handle stack overflow and unsupported CPUs
        set_signal_handler(libc::SIGILL, signal_handler);
        // handle invalid memory access
        set_signal_handler(libc::SIGBUS, signal_handler);
    }
}

unsafe extern "C" fn signal_handler(sig: i32) {
    use std::process::abort;

    use backtrace::Backtrace;
    let name = std::thread::current()
        .name()
        .map(|n| format!(" for thread \"{}\"", n))
        .unwrap_or_else(|| "".to_owned());
    eprintln!(
        "Signal {}, Stack trace{}\n{:?}",
        sig,
        name,
        Backtrace::new()
    );
    abort();
}

// based on https://github.com/adjivas/sig/blob/master/src/lib.rs#L34-L52
unsafe fn set_signal_handler(signal: libc::c_int, handler: unsafe extern "C" fn(libc::c_int)) {
    use libc::{sigaction, sigfillset, sighandler_t};
    let mut sigset = std::mem::zeroed();
    if sigfillset(&mut sigset) != -1 {
        let mut action: sigaction = std::mem::zeroed();
        action.sa_mask = sigset;
        action.sa_sigaction = handler as sighandler_t;
        sigaction(signal, &action, std::ptr::null_mut());
    }
}

fn init_runtime(cores: Option<usize>) -> Result<Runtime, std::io::Error> {
    use tokio::runtime::Builder;
    let kind = std::io::ErrorKind::Other;
    match cores {
        None => Runtime::new(),
        Some(cores) => {
            println!(
                "Setting core number to '{}' per command line request",
                cores
            );

            match cores {
                0 => {
                    let msg = format!("Invalid core number: '{}' must be greater than zero", cores);
                    Err(std::io::Error::new(kind, msg))
                }
                1 => Builder::new_current_thread().enable_all().build(),
                _ => Builder::new_multi_thread()
                    .enable_all()
                    .worker_threads(cores)
                    .build(),
            }
        }
    }
}<|MERGE_RESOLUTION|>--- conflicted
+++ resolved
@@ -4,13 +4,9 @@
 use futures::join;
 use once_cell::sync::Lazy;
 use tokio::runtime::Runtime;
-<<<<<<< HEAD
-=======
 
 use async_channel as channel;
->>>>>>> d9c9456e
 
-use crossbeam::channel;
 use protos::kv_service::tskv_service_server::TskvServiceServer;
 use query::db::Db;
 use trace::init_default_global_tracing;
@@ -41,20 +37,10 @@
 )]
 struct Cli {
     /// gRPC address
-    #[clap(
-        short,
-        long,
-        global = true,
-        env = "server_addr",
-        default_value = "127.0.0.1:31006"
-    )]
+    #[clap(short, long, global = true, env = "server_addr", default_value = "127.0.0.1:31006")]
     host: String,
 
-    #[clap(
-        global = true,
-        env = "server_http_addr",
-        default_value = "127.0.0.1:31007"
-    )]
+    #[clap(global = true, env = "server_http_addr", default_value = "127.0.0.1:31007")]
     http_host: String,
 
     #[clap(short, long, global = true)]
@@ -114,27 +100,14 @@
                 println!("TSKV {}", debug);
 
                 let grpc_host = cli.host.parse::<SocketAddr>().expect("Invalid grpc_host");
-                let http_host = cli
-                    .http_host
-                    .parse::<SocketAddr>()
-                    .expect("Invalid http_host");
+                let http_host = cli.http_host.parse::<SocketAddr>().expect("Invalid http_host");
 
                 //let (sender, receiver) = mpsc::unbounded_channel();
                 let (sender, receiver) = channel::unbounded();
-<<<<<<< HEAD
-
-                let tskv_options = tskv::Options::from(global_config);
-                let tskv = Arc::new(
-                    TsKv::open(tskv_options, global_config.tsfamily_num)
-                        .await
-                        .unwrap(),
-                );
-=======
 
                 let tskv_options = tskv::Options::from(&global_config);
 
                 let tskv = Arc::new(TsKv::open(tskv_options).await.unwrap());
->>>>>>> d9c9456e
 
                 for _ in 0..1 {
                     TsKv::start(tskv.clone(), receiver.clone());
@@ -142,9 +115,7 @@
 
                 let db = Arc::new(Db::new(tskv));
 
-                let tskv_grpc_service = TskvServiceServer::new(rpc::tskv::TskvServiceImpl {
-                    sender: sender.clone(),
-                });
+                let tskv_grpc_service = TskvServiceServer::new(rpc::tskv::TskvServiceImpl { sender: sender.clone() });
                 let mut grpc_builder = tonic::transport::server::Server::builder();
                 let grpc_router = grpc_builder.add_service(tskv_grpc_service);
                 let grpc = tokio::spawn(async move {
@@ -190,12 +161,7 @@
         .name()
         .map(|n| format!(" for thread \"{}\"", n))
         .unwrap_or_else(|| "".to_owned());
-    eprintln!(
-        "Signal {}, Stack trace{}\n{:?}",
-        sig,
-        name,
-        Backtrace::new()
-    );
+    eprintln!("Signal {}, Stack trace{}\n{:?}", sig, name, Backtrace::new());
     abort();
 }
 
@@ -217,10 +183,7 @@
     match cores {
         None => Runtime::new(),
         Some(cores) => {
-            println!(
-                "Setting core number to '{}' per command line request",
-                cores
-            );
+            println!("Setting core number to '{}' per command line request", cores);
 
             match cores {
                 0 => {
@@ -228,10 +191,7 @@
                     Err(std::io::Error::new(kind, msg))
                 }
                 1 => Builder::new_current_thread().enable_all().build(),
-                _ => Builder::new_multi_thread()
-                    .enable_all()
-                    .worker_threads(cores)
-                    .build(),
+                _ => Builder::new_multi_thread().enable_all().worker_threads(cores).build(),
             }
         }
     }
