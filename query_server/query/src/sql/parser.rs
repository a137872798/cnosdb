use std::collections::VecDeque;
use std::fmt::Display;
use std::ops::Not;
use std::str::FromStr;

use datafusion::common::parsers::CompressionTypeVariant;
use datafusion::sql::parser::CreateExternalTable;
use datafusion::sql::sqlparser::ast::{
    DataType, Expr, Ident, ObjectName, Offset, OrderByExpr, SqlOption, TableFactor,
};
use datafusion::sql::sqlparser::dialect::keywords::Keyword;
use datafusion::sql::sqlparser::dialect::{Dialect, GenericDialect};
use datafusion::sql::sqlparser::parser::{IsOptional, Parser, ParserError};
<<<<<<< HEAD
use datafusion::sql::sqlparser::tokenizer::{Token, Tokenizer};
use models::codec::Encoding;
use models::meta_data::{NodeId, ReplicationSetId, VnodeId};
use snafu::ResultExt;
use spi::query::ast;
=======
use datafusion::sql::sqlparser::tokenizer::{Token, TokenWithLocation, Tokenizer};
use models::codec::Encoding;
use models::meta_data::{NodeId, ReplicationSetId, VnodeId};
use snafu::ResultExt;
>>>>>>> 5a70213f
use spi::query::ast::{
    self, parse_string_value, Action, AlterDatabase, AlterTable, AlterTableAction, AlterTenant,
    AlterTenantOperation, AlterUser, AlterUserOperation, ChecksumGroup, ColumnOption, CompactVnode,
    CopyIntoLocation, CopyIntoTable, CopyTarget, CopyVnode, CreateDatabase, CreateRole,
<<<<<<< HEAD
    CreateTable, CreateTenant, CreateUser, DatabaseOptions, DescribeDatabase, DescribeTable,
    DropDatabaseObject, DropGlobalObject, DropTenantObject, DropVnode, Explain, ExtStatement,
    GrantRevoke, MoveVnode, Privilege, ShowSeries, ShowTagBody, ShowTagValues, UriLocation, With,
=======
    CreateStream, CreateTable, CreateTenant, CreateUser, DatabaseOptions, DescribeDatabase,
    DescribeTable, DropDatabaseObject, DropGlobalObject, DropTenantObject, DropVnode, Explain,
    ExtStatement, GrantRevoke, MoveVnode, OutputMode, Privilege, ShowSeries, ShowTagBody,
    ShowTagValues, Trigger, UriLocation, With,
>>>>>>> 5a70213f
};
use spi::query::logical_planner::{DatabaseObjectType, GlobalObjectType, TenantObjectType};
use spi::query::parser::Parser as CnosdbParser;
use spi::ParserSnafu;
use trace::debug;

// support tag token
#[derive(Debug, Clone, Copy, PartialEq, Eq)]
#[allow(non_camel_case_types, clippy::upper_case_acronyms)]
enum CnosKeyWord {
    #[allow(non_camel_case_types, clippy::upper_case_acronyms)]
    TAGS,
    #[allow(non_camel_case_types, clippy::upper_case_acronyms)]
    CODEC,
    #[allow(non_camel_case_types, clippy::upper_case_acronyms)]
    TAG,
    #[allow(non_camel_case_types, clippy::upper_case_acronyms)]
    FIELD,
    #[allow(non_camel_case_types, clippy::upper_case_acronyms)]
    DATABASES,
    #[allow(non_camel_case_types, clippy::upper_case_acronyms)]
    TENANT,

    #[allow(non_camel_case_types, clippy::upper_case_acronyms)]
    TTL,
    #[allow(non_camel_case_types, clippy::upper_case_acronyms)]
    SHARD,
    #[allow(non_camel_case_types, clippy::upper_case_acronyms)]
    VNODE_DURATION,
    #[allow(non_camel_case_types, clippy::upper_case_acronyms)]
    REPLICA,
    #[allow(non_camel_case_types, clippy::upper_case_acronyms)]
    PRECISION,

    #[allow(non_camel_case_types, clippy::upper_case_acronyms)]
    QUERIES,

    #[allow(non_camel_case_types, clippy::upper_case_acronyms)]
    INHERIT,
    #[allow(non_camel_case_types, clippy::upper_case_acronyms)]
    READ,
    #[allow(non_camel_case_types, clippy::upper_case_acronyms)]
    WRITE,
    #[allow(non_camel_case_types, clippy::upper_case_acronyms)]
    ALL,

    #[allow(non_camel_case_types, clippy::upper_case_acronyms)]
    REMOVE,
    #[allow(non_camel_case_types, clippy::upper_case_acronyms)]
    SERIES,

    #[allow(non_camel_case_types, clippy::upper_case_acronyms)]
    FILES,
    #[allow(non_camel_case_types, clippy::upper_case_acronyms)]
    PATTERN,
    #[allow(non_camel_case_types, clippy::upper_case_acronyms)]
    FILE_FORMAT,
    #[allow(non_camel_case_types, clippy::upper_case_acronyms)]
    COPY_OPTIONS,

    #[allow(non_camel_case_types, clippy::upper_case_acronyms)]
    VNODE,
    #[allow(non_camel_case_types, clippy::upper_case_acronyms)]
    NODE,
    #[allow(non_camel_case_types, clippy::upper_case_acronyms)]
    MOVE,
    #[allow(non_camel_case_types, clippy::upper_case_acronyms)]
    COMPACT,
    #[allow(non_camel_case_types, clippy::upper_case_acronyms)]
    CHECKSUM,
    #[allow(non_camel_case_types, clippy::upper_case_acronyms)]
    GROUP,

    #[allow(non_camel_case_types, clippy::upper_case_acronyms)]
    STREAM,
    #[allow(non_camel_case_types, clippy::upper_case_acronyms)]
    STREAMS,
    #[allow(non_camel_case_types, clippy::upper_case_acronyms)]
    TRIGGER,
    #[allow(non_camel_case_types, clippy::upper_case_acronyms)]
    WATERMARK,
    #[allow(non_camel_case_types, clippy::upper_case_acronyms)]
    OUTPUT_MODE,
    #[allow(non_camel_case_types, clippy::upper_case_acronyms)]
    ONCE,
    #[allow(non_camel_case_types, clippy::upper_case_acronyms)]
    COMPLETE,
    #[allow(non_camel_case_types, clippy::upper_case_acronyms)]
    APPEND,
    #[allow(non_camel_case_types, clippy::upper_case_acronyms)]
    UPDATE,
}

impl FromStr for CnosKeyWord {
    type Err = ParserError;
    fn from_str(s: &str) -> std::result::Result<Self, Self::Err> {
        match s.to_uppercase().as_str() {
            "TAGS" => Ok(CnosKeyWord::TAGS),
            "CODEC" => Ok(CnosKeyWord::CODEC),
            "TAG" => Ok(CnosKeyWord::TAG),
            "FIELD" => Ok(CnosKeyWord::FIELD),
            "TTL" => Ok(CnosKeyWord::TTL),
            "SHARD" => Ok(CnosKeyWord::SHARD),
            "VNODE_DURATION" => Ok(CnosKeyWord::VNODE_DURATION),
            "REPLICA" => Ok(CnosKeyWord::REPLICA),
            "PRECISION" => Ok(CnosKeyWord::PRECISION),
            "DATABASES" => Ok(CnosKeyWord::DATABASES),
            "QUERIES" => Ok(CnosKeyWord::QUERIES),
            "TENANT" => Ok(CnosKeyWord::TENANT),
            "INHERIT" => Ok(CnosKeyWord::INHERIT),
            "READ" => Ok(CnosKeyWord::READ),
            "WRITE" => Ok(CnosKeyWord::WRITE),
            "ALL" => Ok(CnosKeyWord::ALL),
            "REMOVE" => Ok(CnosKeyWord::REMOVE),
            "SERIES" => Ok(CnosKeyWord::SERIES),
            "FILES" => Ok(CnosKeyWord::FILES),
            "PATTERN" => Ok(CnosKeyWord::PATTERN),
            "FILE_FORMAT" => Ok(CnosKeyWord::FILE_FORMAT),
            "COPY_OPTIONS" => Ok(CnosKeyWord::COPY_OPTIONS),
            "VNODE" => Ok(CnosKeyWord::VNODE),
            "NODE" => Ok(CnosKeyWord::NODE),
            "MOVE" => Ok(CnosKeyWord::MOVE),
            "COMPACT" => Ok(CnosKeyWord::COMPACT),
            "CHECKSUM" => Ok(CnosKeyWord::CHECKSUM),
            "GROUP" => Ok(CnosKeyWord::GROUP),
            "STREAM" => Ok(CnosKeyWord::STREAM),
            "STREAMS" => Ok(CnosKeyWord::STREAMS),
            "TRIGGER" => Ok(CnosKeyWord::TRIGGER),
            "WATERMARK" => Ok(CnosKeyWord::WATERMARK),
            "OUTPUT_MODE" => Ok(CnosKeyWord::OUTPUT_MODE),
            "ONCE" => Ok(CnosKeyWord::ONCE),
            "COMPLETE" => Ok(CnosKeyWord::COMPLETE),
            "APPEND" => Ok(CnosKeyWord::APPEND),
            "UPDATE" => Ok(CnosKeyWord::UPDATE),
            _ => Err(ParserError::ParserError(format!(
                "fail parse {} to CnosKeyWord",
                s
            ))),
        }
    }
}

pub type Result<T, E = ParserError> = std::result::Result<T, E>;

// Use `Parser::expected` instead, if possible
macro_rules! parser_err {
    ($MSG:expr) => {
        Err(ParserError::ParserError($MSG.to_string()))
    };
}

#[derive(Default)]
pub struct DefaultParser {}

impl CnosdbParser for DefaultParser {
    fn parse(&self, sql: &str) -> spi::Result<VecDeque<ExtStatement>> {
        ExtParser::parse_sql(sql).context(ParserSnafu)
    }
}

/// SQL Parser
pub struct ExtParser<'a> {
    parser: Parser<'a>,
}

impl<'a> ExtParser<'a> {
    /// Parse the specified tokens
    pub fn new(sql: &str) -> Result<Self> {
        let dialect = &GenericDialect {};
        ExtParser::new_with_dialect(sql, dialect)
    }
    /// Parse the specified tokens with dialect
    fn new_with_dialect(sql: &str, dialect: &'a dyn Dialect) -> Result<Self> {
        let mut tokenizer = Tokenizer::new(dialect, sql);
        let tokens = tokenizer.tokenize()?;
        Ok(ExtParser {
            parser: Parser::new(dialect).with_tokens(tokens),
        })
    }

    /// Parse a SQL statement and produce a set of statements
    pub fn parse_sql(sql: &str) -> Result<VecDeque<ExtStatement>> {
        let dialect = &GenericDialect {};
        ExtParser::parse_sql_with_dialect(sql, dialect)
    }

    /// Parse a SQL statement and produce a set of statements
    pub fn parse_sql_with_dialect(
        sql: &str,
        dialect: &dyn Dialect,
    ) -> Result<VecDeque<ExtStatement>> {
        let mut parser = ExtParser::new_with_dialect(sql, dialect)?;
        let mut stmts = VecDeque::new();
        let mut expecting_statement_delimiter = false;
        loop {
            // ignore empty statements (between successive statement delimiters)
            while parser.parser.consume_token(&Token::SemiColon) {
                expecting_statement_delimiter = false;
            }

            if parser.parser.peek_token() == Token::EOF {
                break;
            }
            if expecting_statement_delimiter {
                return parser.expected("end of statement", parser.parser.peek_token());
            }

            let statement = parser.parse_statement()?;
            stmts.push_back(statement);
            expecting_statement_delimiter = true;
        }

        debug!("Parser sql: {}, stmts: {:#?}", sql, stmts);

        Ok(stmts)
    }

    /// Parse a new expression
    fn parse_statement(&mut self) -> Result<ExtStatement> {
        match self.parser.peek_token().token {
            Token::Word(w) => match w.keyword {
                Keyword::COPY => {
                    self.parser.next_token();
                    self.parse_copy()
                }
                Keyword::DROP => {
                    self.parser.next_token();
                    self.parse_drop()
                }
                Keyword::DESCRIBE | Keyword::DESC => {
                    self.parser.next_token();
                    self.parse_describe()
                }
                Keyword::SHOW => {
                    self.parser.next_token();
                    self.parse_show()
                }
                Keyword::ALTER => {
                    self.parser.next_token();
                    self.parse_alter()
                }
                Keyword::CREATE => {
                    self.parser.next_token();
                    self.parse_create()
                }
                Keyword::GRANT => {
                    self.parser.next_token();
                    self.parse_grant()
                }
                Keyword::REVOKE => {
                    self.parser.next_token();
                    self.parse_revoke()
                }
                Keyword::EXPLAIN => {
                    self.parser.next_token();
                    self.parse_explain()
                }
                _ => {
                    if let Ok(word) = CnosKeyWord::from_str(&w.to_string()) {
                        return match word {
                            CnosKeyWord::MOVE => {
                                self.parser.next_token();
                                self.parse_move()
                            }
                            CnosKeyWord::COMPACT => {
                                self.parser.next_token();
                                self.parse_compact()
                            }
                            CnosKeyWord::CHECKSUM => {
                                self.parser.next_token();
                                self.parse_checksum()
                            }
                            _ => Ok(ExtStatement::SqlStatement(Box::new(
                                self.parser.parse_statement()?,
                            ))),
                        };
                    }
                    Ok(ExtStatement::SqlStatement(Box::new(
                        self.parser.parse_statement()?,
                    )))
                }
            },
            _ => Ok(ExtStatement::SqlStatement(Box::new(
                self.parser.parse_statement()?,
            ))),
        }
    }
    // Report unexpected token
    fn expected<T>(&self, expected: &str, found: impl Display) -> Result<T> {
        parser_err!(format!("Expected {}, found: {}", expected, found))
    }

    // fn expected_cnos_keyword<T>(&self, expected: &str, found: CnosKeyWord) -> Result<T> {
    //     parser_err!(format!("Expected {}, found: {:?}", expected, found))
    // }

    /// Parse a SQL SHOW statement
    fn parse_show(&mut self) -> Result<ExtStatement> {
        if self.parser.parse_keyword(Keyword::TABLES) {
            self.parse_show_tables()
        } else if self.parse_cnos_keyword(CnosKeyWord::DATABASES) {
            self.parse_show_databases()
        } else if self.parse_cnos_keyword(CnosKeyWord::SERIES) {
            self.parse_show_series()
        } else if self.parse_cnos_keyword(CnosKeyWord::TAG) {
            if self.parser.parse_keyword(Keyword::VALUES) {
                self.parse_show_tag_values()
            } else {
                self.expected("VALUES", self.parser.peek_token())
            }
        } else if self.parse_cnos_keyword(CnosKeyWord::QUERIES) {
            self.parse_show_queries()
        } else if self.parse_cnos_keyword(CnosKeyWord::STREAMS) {
            let verbose = self
                .parser
                .parse_keyword(Keyword::VERBOSE)
                .then_some(true)
                .unwrap_or_default();
            Ok(ExtStatement::ShowStreams(ast::ShowStreams { verbose }))
        } else {
            self.expected(
                "TABLES or DATABASES or SERIES or TAG or QUERIES or STREAMS",
                self.parser.peek_token(),
            )
        }
    }

    fn parse_on_database(&mut self) -> Result<Option<ObjectName>> {
        if self.parser.parse_keyword(Keyword::ON) {
            Ok(Some(self.parser.parse_object_name()?))
        } else {
            Ok(None)
        }
    }

    fn parse_where(&mut self) -> Result<Option<Expr>> {
        if self.parser.parse_keyword(Keyword::WHERE) {
            Ok(Some(self.parser.parse_expr()?))
        } else {
            Ok(None)
        }
    }

    fn parse_limit_offset(&mut self) -> Result<(Option<Expr>, Option<Offset>)> {
        let mut limit = None;
        let mut offset = None;
        for _x in 0..2 {
            if limit.is_none() && self.parser.parse_keyword(Keyword::LIMIT) {
                limit = self.parser.parse_limit()?
            }

            if offset.is_none() && self.parser.parse_keyword(Keyword::OFFSET) {
                offset = Some(self.parser.parse_offset()?)
            }
        }
        Ok((limit, offset))
    }

    fn parse_order_by(&mut self) -> Result<Vec<OrderByExpr>> {
        Ok(
            if self.parser.parse_keywords(&[Keyword::ORDER, Keyword::BY]) {
                self.parser
                    .parse_comma_separated(Parser::parse_order_by_expr)?
            } else {
                vec![]
            },
        )
    }

    fn parse_with(&mut self) -> Result<With> {
        self.parser
            .expect_keywords(&[Keyword::WITH, Keyword::KEY])?;

        match self.parser.next_token().token {
            Token::Eq => Ok(With::Equal(self.parser.parse_identifier()?)),
            Token::Neq => Ok(With::UnEqual(self.parser.parse_identifier()?)),
            Token::Word(word) => match &word.keyword {
                Keyword::IN => {
                    self.parser.expect_token(&Token::LParen)?;
                    let idents = self
                        .parser
                        .parse_comma_separated(Parser::parse_identifier)?;
                    self.parser.expect_token(&Token::RParen)?;
                    Ok(With::In(idents))
                }
                Keyword::NOT => {
                    self.parser.expect_keyword(Keyword::IN)?;
                    self.parser.expect_token(&Token::LParen)?;
                    let idents = self
                        .parser
                        .parse_comma_separated(Parser::parse_identifier)?;
                    self.parser.expect_token(&Token::RParen)?;
                    Ok(With::NotIn(idents))
                }
                _ => self.expected("=, !=, <>, IN, NOT IN", Token::Word(word)),
            },
            token => self.expected("=, !=, <>, IN, NOT IN", token),
        }
    }

    fn parse_show_series(&mut self) -> Result<ExtStatement> {
        let database_name = self.parse_on_database()?;
        self.parser.expect_keyword(Keyword::FROM)?;
        let table = self.parser.parse_object_name()?;
        let selection = self.parse_where()?;
        let order_by = self.parse_order_by()?;
        let (limit, offset) = self.parse_limit_offset()?;

        Ok(ExtStatement::ShowSeries(Box::new(ShowSeries {
            body: ShowTagBody {
                database_name,
                table,
                selection,
                order_by,
                limit,
                offset,
            },
        })))
    }

    fn parse_show_tag_values(&mut self) -> Result<ExtStatement> {
        let database_name = self.parse_on_database()?;
        self.parser.expect_keyword(Keyword::FROM)?;
        let table = self.parser.parse_object_name()?;
        let with = self.parse_with()?;
        let selection = self.parse_where()?;
        let order_by = self.parse_order_by()?;
        let (limit, offset) = self.parse_limit_offset()?;
        Ok(ExtStatement::ShowTagValues(Box::new(ShowTagValues {
            body: ShowTagBody {
                database_name,
                table,
                selection,
                order_by,
                limit,
                offset,
            },
            with,
        })))
    }

    fn parse_explain(&mut self) -> Result<ExtStatement> {
        let analyze = self.parser.parse_keyword(Keyword::ANALYZE);
        let verbose = self.parser.parse_keyword(Keyword::VERBOSE);
        let mut format = None;
        if self.parser.parse_keyword(Keyword::FORMAT) {
            format = Some(self.parser.parse_analyze_format()?);
        }
        if self.parser.parse_keyword(Keyword::EXPLAIN) {
            return Err(ParserError::ParserError(
                "EXPLAIN can only appear once".to_string(),
            ));
        }
        match self.parse_statement()? {
            ExtStatement::SqlStatement(statement) => Ok(ExtStatement::Explain(Explain {
                analyze,
                verbose,
                format,
                ext_statement: Box::new(ExtStatement::SqlStatement(statement)),
            })),
            ExtStatement::ShowSeries(statement) => Ok(ExtStatement::Explain(Explain {
                analyze,
                verbose,
                format,
                ext_statement: Box::new(ExtStatement::ShowSeries(statement)),
            })),
            ExtStatement::ShowTagValues(statement) => Ok(ExtStatement::Explain(Explain {
                analyze,
                verbose,
                format,
                ext_statement: Box::new(ExtStatement::ShowTagValues(statement)),
            })),

            _ => Err(ParserError::ParserError("Not Implemented".to_string())),
        }
    }

    fn parse_show_queries(&mut self) -> Result<ExtStatement> {
        Ok(ExtStatement::ShowQueries)
    }

    fn parse_show_databases(&mut self) -> Result<ExtStatement> {
        Ok(ExtStatement::ShowDatabases())
    }

    fn parse_show_tables(&mut self) -> Result<ExtStatement> {
        Ok(ExtStatement::ShowTables(self.parse_on_database()?))
    }

    /// Parse a SQL DESCRIBE DATABASE statement
    fn parse_describe_database(&mut self) -> Result<ExtStatement> {
        debug!("Parse Describe DATABASE statement");
        let database_name = self.parser.parse_object_name()?;

        let describe = DescribeDatabase { database_name };

        Ok(ExtStatement::DescribeDatabase(describe))
    }

    /// Parse a SQL DESCRIBE TABLE statement
    fn parse_describe_table(&mut self) -> Result<ExtStatement> {
        let table_name = self.parser.parse_object_name()?;

        let describe = DescribeTable { table_name };

        Ok(ExtStatement::DescribeTable(describe))
    }

    fn parse_describe(&mut self) -> Result<ExtStatement> {
        if self.parser.parse_keyword(Keyword::TABLE) {
            self.parse_describe_table()
        } else if self.parser.parse_keyword(Keyword::DATABASE) {
            self.parse_describe_database()
        } else {
            self.expected("tables/databases", self.parser.peek_token())
        }
    }

    /// Parse a SQL ALTER statement
    fn parse_alter(&mut self) -> Result<ExtStatement> {
        if self.parser.parse_keyword(Keyword::TABLE) {
            self.parse_alter_table()
        } else if self.parser.parse_keyword(Keyword::DATABASE) {
            self.parse_alter_database()
        } else if self.parse_cnos_keyword(CnosKeyWord::TENANT) {
            self.parse_alter_tenant()
        } else if self.parser.parse_keyword(Keyword::USER) {
            self.parse_alter_user()
        } else {
            self.expected("TABLE/DATABASE/TENANT/USER", self.parser.peek_token())
        }
    }

    fn parse_alter_table(&mut self) -> Result<ExtStatement> {
        let table_name = self.parser.parse_object_name()?;

        if self.parser.parse_keyword(Keyword::ADD) {
            self.parse_alter_table_add_column(table_name)
        } else if self.parser.parse_keyword(Keyword::ALTER) {
            self.parse_alter_table_alter_column(table_name)
        } else if self.parser.parse_keyword(Keyword::DROP) {
            self.parse_alter_table_drop_column(table_name)
        } else {
            self.expected("ADD or ALTER or DROP", self.parser.peek_token())
        }
    }

    fn parse_alter_table_add_column(&mut self, table_name: ObjectName) -> Result<ExtStatement> {
        if self.parse_cnos_keyword(CnosKeyWord::FIELD) {
            let field_name = self.parser.parse_identifier()?;
            let data_type = self.parse_column_type()?;
            let encoding = if self.peek_cnos_keyword().eq(&Ok(CnosKeyWord::CODEC)) {
                Some(self.parse_codec_type()?)
            } else {
                None
            };
            let column = ColumnOption::new_field(field_name, data_type, encoding);
            Ok(ExtStatement::AlterTable(AlterTable {
                table_name,
                alter_action: AlterTableAction::AddColumn { column },
            }))
        } else if self.parse_cnos_keyword(CnosKeyWord::TAG) {
            let tag_name = self.parser.parse_identifier()?;
            let column = ColumnOption::new_tag(tag_name);
            Ok(ExtStatement::AlterTable(AlterTable {
                table_name,
                alter_action: AlterTableAction::AddColumn { column },
            }))
        } else {
            self.expected("FIELD or TAG", self.parser.peek_token())
        }
    }

    fn parse_alter_table_drop_column(&mut self, table_name: ObjectName) -> Result<ExtStatement> {
        let column_name = self.parser.parse_identifier()?;
        Ok(ExtStatement::AlterTable(AlterTable {
            table_name,
            alter_action: AlterTableAction::DropColumn { column_name },
        }))
    }

    fn parse_alter_table_alter_column(&mut self, table_name: ObjectName) -> Result<ExtStatement> {
        let column_name = self.parser.parse_identifier()?;
        self.parser.expect_keyword(Keyword::SET)?;
        let encoding = self.parse_codec_type()?;
        Ok(ExtStatement::AlterTable(AlterTable {
            table_name,
            alter_action: AlterTableAction::AlterColumnEncoding {
                column_name,
                encoding,
            },
        }))
    }

    fn parse_alter_database(&mut self) -> Result<ExtStatement> {
        let database_name = self.parser.parse_object_name()?;
        self.parser.expect_keyword(Keyword::SET)?;
        let mut options = DatabaseOptions::default();
        if !self.parse_database_option(&mut options)? {
            return parser_err!(format!(
                "expected database option, but found {}",
                self.parser.peek_token()
            ));
        }
        Ok(ExtStatement::AlterDatabase(AlterDatabase {
            name: database_name,
            options,
        }))
    }

    fn parse_alter_tenant(&mut self) -> Result<ExtStatement> {
        let name = self.parser.parse_identifier()?;

        let operation = if self.parser.parse_keyword(Keyword::ADD) {
            self.parser.expect_keyword(Keyword::USER)?;
            let user_name = self.parser.parse_identifier()?;
            self.parser.expect_keyword(Keyword::AS)?;
            let role_name = self.parser.parse_identifier()?;
            AlterTenantOperation::AddUser(user_name, role_name)
        } else if self.parse_cnos_keyword(CnosKeyWord::REMOVE) {
            self.parser.expect_keyword(Keyword::USER)?;
            let user_name = self.parser.parse_identifier()?;
            AlterTenantOperation::RemoveUser(user_name)
        } else if self.parser.parse_keyword(Keyword::SET) {
            if self.parser.parse_keyword(Keyword::USER) {
                let user_name = self.parser.parse_identifier()?;
                self.parser.expect_keyword(Keyword::AS)?;
                let role_name = self.parser.parse_identifier()?;
                AlterTenantOperation::SetUser(user_name, role_name)
            } else {
                let sql_option = self.parser.parse_sql_option()?;
                AlterTenantOperation::Set(sql_option)
            }
        } else {
            self.expected("ADD,REMOVE,SET", self.parser.peek_token())?
        };

        Ok(ExtStatement::AlterTenant(AlterTenant { name, operation }))
    }

    fn parse_alter_user(&mut self) -> Result<ExtStatement> {
        let name = self.parser.parse_identifier()?;

        let operation = if self.parser.parse_keyword(Keyword::RENAME) {
            self.parser.expect_keyword(Keyword::TO)?;
            let new_name = self.parser.parse_identifier()?;
            AlterUserOperation::RenameTo(new_name)
        } else if self.parser.parse_keyword(Keyword::SET) {
            let sql_option = self.parser.parse_sql_option()?;
            AlterUserOperation::Set(sql_option)
        } else {
            self.expected("RENAME,SET", self.parser.peek_token())?
        };

        Ok(ExtStatement::AlterUser(AlterUser { name, operation }))
    }

    /// Parses the set of
    fn parse_file_compression_type(&mut self) -> Result<CompressionTypeVariant, ParserError> {
        let token = self.parser.next_token();
        match &token.token {
            Token::Word(w) => CompressionTypeVariant::from_str(&w.value),
            _ => self.expected("one of GZIP, BZIP2, XZ", token),
        }
    }

    fn parse_has_file_compression_type(&mut self) -> bool {
        self.consume_token(&Token::make_keyword("COMPRESSION"))
            & self.consume_token(&Token::make_keyword("TYPE"))
    }

    /// This is a copy of the equivalent implementation in Datafusion.
    fn parse_csv_has_header(&mut self) -> bool {
        self.consume_token(&Token::make_keyword("WITH"))
            & self.consume_token(&Token::make_keyword("HEADER"))
            & self.consume_token(&Token::make_keyword("ROW"))
    }

    /// This is a copy of the equivalent implementation in Datafusion.
    fn parse_has_delimiter(&mut self) -> bool {
        self.consume_token(&Token::make_keyword("DELIMITER"))
    }

    /// This is a copy of the equivalent implementation in Datafusion.
    fn parse_delimiter(&mut self) -> Result<char, ParserError> {
        let token = self.parser.parse_literal_string()?;
        match token.len() {
            1 => Ok(token.chars().next().unwrap()),
            _ => Err(ParserError::TokenizerError(
                "Delimiter must be a single char".to_string(),
            )),
        }
    }

    /// Parses the set of valid formats
    /// This is a copy of the equivalent implementation in Datafusion.
    fn parse_file_format(&mut self) -> Result<String, ParserError> {
        let TokenWithLocation { token, location: _ } = self.parser.next_token();
        match token {
            Token::Word(w) => parse_file_type(&w.value),
            unexpected => self.expected("one of PARQUET, NDJSON, or CSV", unexpected),
        }
    }

    fn parse_create_external_table(&mut self) -> Result<ExtStatement> {
        self.parser.expect_keyword(Keyword::TABLE)?;
        let if_not_exists =
            self.parser
                .parse_keywords(&[Keyword::IF, Keyword::NOT, Keyword::EXISTS]);
        let table_name = self.parser.parse_object_name()?;
        let (columns, _) = self.parser.parse_columns()?;
        self.parser
            .expect_keywords(&[Keyword::STORED, Keyword::AS])?;

        // THIS is the main difference: we parse a different file format.
        let file_type = self.parse_file_format()?;

        let has_header = self.parse_csv_has_header();

        let has_delimiter = self.parse_has_delimiter();
        let delimiter = match has_delimiter {
            true => self.parse_delimiter()?,
            false => ',',
        };

        let file_compression_type = if self.parse_has_file_compression_type() {
            self.parse_file_compression_type()?
        } else {
            CompressionTypeVariant::UNCOMPRESSED
        };

        self.parser.expect_keyword(Keyword::LOCATION)?;
        let location = self.parser.parse_literal_string()?;

        let create = CreateExternalTable {
            name: table_name.to_string(),
            columns,
            file_type,
            has_header,
            delimiter,
            location,
            table_partition_cols: Default::default(),
            if_not_exists,
            file_compression_type,
            options: Default::default(),
        };
        Ok(ExtStatement::CreateExternalTable(create))
    }

    fn parse_create_table(&mut self) -> Result<ExtStatement> {
        let if_not_exists =
            self.parser
                .parse_keywords(&[Keyword::IF, Keyword::NOT, Keyword::EXISTS]);
        let table_name = self.parser.parse_object_name()?;
        let columns = self.parse_cnos_columns()?;

        let create = CreateTable {
            name: table_name,
            if_not_exists,
            columns,
        };
        Ok(ExtStatement::CreateTable(create))
    }

    fn parse_database_options(&mut self) -> Result<DatabaseOptions> {
        if self.parser.parse_keyword(Keyword::WITH) {
            let mut options = DatabaseOptions::default();
            loop {
                if !self.parse_database_option(&mut options)? {
                    return Ok(options);
                }
            }
        }
        Ok(DatabaseOptions::default())
    }

    fn parse_database_option(&mut self, options: &mut DatabaseOptions) -> Result<bool> {
        if self.parse_cnos_keyword(CnosKeyWord::TTL) {
            options.ttl = Some(self.parse_string_value()?);
        } else if self.parse_cnos_keyword(CnosKeyWord::SHARD) {
            options.shard_num = Some(self.parse_number::<u64>()?);
        } else if self.parse_cnos_keyword(CnosKeyWord::VNODE_DURATION) {
            options.vnode_duration = Some(self.parse_string_value()?);
        } else if self.parse_cnos_keyword(CnosKeyWord::REPLICA) {
            options.replica = Some(self.parse_number::<u64>()?);
        } else if self.parse_cnos_keyword(CnosKeyWord::PRECISION) {
            options.precision = Some(self.parse_string_value()?);
        } else {
            return Ok(false);
        }
        Ok(true)
    }

    fn parse_number<T: FromStr>(&mut self) -> Result<T> {
        let num = self.parser.parse_number_value()?.to_string();
        match num.parse::<T>() {
            Ok(v) => Ok(v),
            Err(_) => {
                parser_err!(format!(
                    "this option should be a unsigned number, but get {}",
                    num
                ))
            }
        }
    }

    fn parse_string_value(&mut self) -> Result<String> {
        let value = self.parser.parse_value()?;
        parse_string_value(value)
    }

    fn parse_create_database(&mut self) -> Result<ExtStatement> {
        let if_not_exists =
            self.parser
                .parse_keywords(&[Keyword::IF, Keyword::NOT, Keyword::EXISTS]);
        let database_name = self.parser.parse_object_name()?;
        let options = self.parse_database_options()?;
        Ok(ExtStatement::CreateDatabase(CreateDatabase {
            name: database_name,
            if_not_exists,
            options,
        }))
    }

    fn parse_grant_permission(&mut self) -> Result<Action, ParserError> {
        if self.parse_cnos_keyword(CnosKeyWord::READ) {
            Ok(Action::Read)
        } else if self.parse_cnos_keyword(CnosKeyWord::WRITE) {
            Ok(Action::Write)
        } else if self.parse_cnos_keyword(CnosKeyWord::ALL) {
            Ok(Action::All)
        } else {
            self.expected(
                "a privilege keyword [Read, Write, All]",
                self.parser.peek_token(),
            )?
        }
    }

    fn parse_privilege(&mut self) -> Result<Privilege, ParserError> {
        let action = self.parse_grant_permission()?;
        self.parser.expect_keyword(Keyword::ON)?;
        self.parser.expect_keyword(Keyword::DATABASE)?;
        let database = self.parser.parse_identifier()?;
        Ok(Privilege { action, database })
    }

    fn parse_grant(&mut self) -> Result<ExtStatement> {
        // grant read on database "db1" to [role] rrr;
        // grant write on database "db2" to rrr;
        // grant all on database "db3" to rrr;
        let privileges = self.parse_comma_separated(ExtParser::parse_privilege)?;

        self.parser.expect_keyword(Keyword::TO)?;
        let _ = self.parser.parse_keyword(Keyword::ROLE);

        let role_name = self.parser.parse_identifier()?;

        Ok(ExtStatement::GrantRevoke(GrantRevoke {
            is_grant: true,
            privileges,
            role_name,
        }))
    }

    fn parse_revoke(&mut self) -> Result<ExtStatement> {
        // revoke read on database "db1" from [role] rrr;
        // revoke write on database "db2" from rrr;
        // revoke all on database "db3" from rrr;
        let privileges = self.parse_comma_separated(ExtParser::parse_privilege)?;

        self.parser.expect_keyword(Keyword::FROM)?;
        let _ = self.parser.parse_keyword(Keyword::ROLE);

        let role_name = self.parser.parse_identifier()?;

        Ok(ExtStatement::GrantRevoke(GrantRevoke {
            is_grant: false,
            privileges,
            role_name,
        }))
    }

    fn parse_create_user(&mut self) -> Result<ExtStatement> {
        let if_not_exists =
            self.parser
                .parse_keywords(&[Keyword::IF, Keyword::NOT, Keyword::EXISTS]);

        let name = self.parser.parse_identifier()?;

        let with_options = if self.parser.parse_keyword(Keyword::WITH) {
            self.parser
                .parse_comma_separated(Parser::parse_sql_option)?
        } else {
            vec![]
        };

        Ok(ExtStatement::CreateUser(CreateUser {
            if_not_exists,
            name,
            with_options,
        }))
    }

    fn parse_create_role(&mut self) -> Result<ExtStatement> {
        let if_not_exists =
            self.parser
                .parse_keywords(&[Keyword::IF, Keyword::NOT, Keyword::EXISTS]);

        let name = self.parser.parse_identifier()?;

        let inherit = if self.parse_cnos_keyword(CnosKeyWord::INHERIT) {
            self.parser.parse_identifier().ok()
        } else {
            None
        };

        Ok(ExtStatement::CreateRole(CreateRole {
            if_not_exists,
            name,
            inherit,
        }))
    }

    fn parse_create_tenant(&mut self) -> Result<ExtStatement> {
        let if_not_exists =
            self.parser
                .parse_keywords(&[Keyword::IF, Keyword::NOT, Keyword::EXISTS]);

        let name = self.parser.parse_identifier()?;

        let with_options = if self.parser.parse_keyword(Keyword::WITH) {
            self.parser
                .parse_comma_separated(Parser::parse_sql_option)?
        } else {
            vec![]
        };

        Ok(ExtStatement::CreateTenant(CreateTenant {
            if_not_exists,
            name,
            with_options,
        }))
    }

    fn parse_create_stream(&mut self) -> Result<ExtStatement> {
        let if_not_exists =
            self.parser
                .parse_keywords(&[Keyword::IF, Keyword::NOT, Keyword::EXISTS]);

        let name = self.parser.parse_identifier()?;

        let mut trigger = None;
        let mut watermark = None;
        let mut output_mode = None;

        loop {
            if self.parse_cnos_keyword(CnosKeyWord::TRIGGER) {
                self.parser.expect_token(&Token::Eq)?;

                trigger = Some(if self.parse_cnos_keyword(CnosKeyWord::ONCE) {
                    Trigger::Once
                } else {
                    let interval = self.parse_string_value()?;
                    Trigger::Interval(interval)
                });
            } else if self.parse_cnos_keyword(CnosKeyWord::WATERMARK) {
                self.parser.expect_token(&Token::Eq)?;

                watermark = Some(self.parse_string_value()?);
            } else if self.parse_cnos_keyword(CnosKeyWord::OUTPUT_MODE) {
                self.parser.expect_token(&Token::Eq)?;

                output_mode = Some(if self.parse_cnos_keyword(CnosKeyWord::COMPLETE) {
                    OutputMode::Complete
                } else if self.parse_cnos_keyword(CnosKeyWord::APPEND) {
                    OutputMode::Append
                } else if self.parse_cnos_keyword(CnosKeyWord::UPDATE) {
                    OutputMode::Update
                } else {
                    return self.expected(
                        "one of COMPLETE, APPEND, or UPDATE",
                        self.parser.peek_token(),
                    );
                });
            } else {
                break;
            }
        }

        self.parser.expect_keyword(Keyword::AS)?;
        self.parser.expect_keyword(Keyword::INSERT)?;
        let statement = Box::new(self.parser.parse_insert()?);

        Ok(ExtStatement::CreateStream(CreateStream {
            if_not_exists,
            name,
            trigger,
            watermark,
            output_mode,
            statement,
        }))
    }

    /// Parse a SQL CREATE statement
    fn parse_create(&mut self) -> Result<ExtStatement> {
        // Currently only supports the creation of external tables
        if self.parser.parse_keyword(Keyword::EXTERNAL) {
            self.parse_create_external_table()
        } else if self.parser.parse_keyword(Keyword::TABLE) {
            self.parse_create_table()
        } else if self.parser.parse_keyword(Keyword::DATABASE) {
            self.parse_create_database()
        } else if self.parse_cnos_keyword(CnosKeyWord::TENANT) {
            self.parse_create_tenant()
        } else if self.parser.parse_keyword(Keyword::USER) {
            self.parse_create_user()
        } else if self.parser.parse_keyword(Keyword::ROLE) {
            self.parse_create_role()
        } else if self.parse_cnos_keyword(CnosKeyWord::STREAM) {
            self.parse_create_stream()
        } else {
            self.expected("an object type after CREATE", self.parser.peek_token())
        }
    }

    /// Parse a copy statement
    fn parse_copy(&mut self) -> Result<ExtStatement> {
        if self.parse_cnos_keyword(CnosKeyWord::VNODE) {
            let vnode_id = self.parse_number::<VnodeId>()?;
            self.parser.expect_keyword(Keyword::TO)?;
            if self.parse_cnos_keyword(CnosKeyWord::NODE).not() {
                return parser_err!("expected NODE, after TO");
            }
            let node_id = self.parse_number::<NodeId>()?;
            Ok(ExtStatement::CopyVnode(CopyVnode { vnode_id, node_id }))
        } else if self.parser.parse_keyword(Keyword::INTO) {
            self.parse_copy_into()
        } else {
            parser_err!("expected VNODE, after COPY")
        }
    }

    fn parse_copy_into_table(&mut self, table_name: ObjectName) -> Result<CopyTarget> {
        // COPY INTO <table> [(columns,...)] FROM <location>
        let columns = self
            .parser
            .parse_parenthesized_column_list(IsOptional::Optional, false)?;

        self.parser.expect_keyword(Keyword::FROM)?;

        // external location's path
        let path = self.parser.parse_literal_string()?;

        let mut connection_options = vec![];
        // let mut files = vec![];
        // let mut pattern = None;
        loop {
            if self.parser.parse_keyword(Keyword::CONNECTION) {
                // external location's connection options
                //   CONNECTION = (
                //         ENDPOINT_URL = 'https://<endpoint>',
                //         CREDENTIAL = '<credential>'
                //   )
                connection_options = self.parse_options()?;
            // } else if self.parse_cnos_keyword(CnosKeyWord::FILES) {
            //     //   FILES = (
            //     //         '<file_name>' [ , '<file_name>' ] [ , ... ]
            //     //   )
            //     files = self.parse_files_of_copy_into()?;
            // } else if self.parse_cnos_keyword(CnosKeyWord::PATTERN) {
            //     //   PATTERN = '<regex_pattern>'
            //     self.parser.expect_token(&Token::Eq)?;
            //     pattern = Some(self.parser.parse_literal_string()?);
            } else {
                break;
            };
        }

        Ok(CopyTarget::IntoTable(CopyIntoTable {
            location: UriLocation {
                path,
                connection_options,
                // files,
                // pattern,
            },
            table_name,
            columns,
        }))
    }

    fn parse_copy_into_location(&mut self, path: String) -> Result<CopyTarget> {
        self.parser.expect_keyword(Keyword::FROM)?;

        let from = if self.parser.consume_token(&Token::LParen) {
            let subquery = Box::new(self.parser.parse_query()?);
            self.parser.expect_token(&Token::RParen)?;

            TableFactor::Derived {
                lateral: false,
                subquery,
                alias: None,
            }
        } else {
            let name = self.parser.parse_object_name()?;
            TableFactor::Table {
                name,
                alias: None,
                args: None,
                with_hints: vec![],
            }
        };

        // external location's connection options
        let connection_options = if self.parser.parse_keyword(Keyword::CONNECTION) {
            self.parse_options()?
        } else {
            Default::default()
        };

        Ok(CopyTarget::IntoLocation(CopyIntoLocation {
            from,
            location: UriLocation {
                path,
                connection_options,
            },
        }))
    }

    /// Parse a copy into statement
    fn parse_copy_into(&mut self) -> Result<ExtStatement> {
        let copy_target = match self.parser.peek_token().token {
            Token::SingleQuotedString(path) => {
                // COPY INTO <location> FROM <table>
                let _ = self.parser.next_token();
                self.parse_copy_into_location(path)?
            }
            _ => {
                // COPY INTO <table> FROM <location>
                let table_name = self.parser.parse_object_name()?;
                self.parse_copy_into_table(table_name)?
            }
        };

        let mut copy_options = vec![];
        let mut file_format_options = vec![];
        loop {
            if self.parse_cnos_keyword(CnosKeyWord::FILE_FORMAT) {
                // parse file format & format options
                // FILE_FORMAT = ({
                //     TYPE = { CSV | JSON | AVRO | ORC | PARQUET | XML }
                //     | DELIMITER = '<character>'
                //     | WITH_HEADER = { true | false }
                //     | ...
                // } [, ...])
                file_format_options = self.parse_options()?;
            } else if self.parse_cnos_keyword(CnosKeyWord::COPY_OPTIONS) {
                // COPY_OPTIONS = ({
                //     ON_ERROR = { continue | abort }
                //     | , ...
                // } [, ...])
                copy_options = self.parse_options()?;
            } else {
                break;
            }
        }

        Ok(ExtStatement::Copy(ast::Copy {
            copy_target,
            file_format_options,
            copy_options,
        }))
    }

    fn _parse_files_of_copy_into(&mut self) -> Result<Vec<String>> {
        self.parser.expect_token(&Token::Eq)?;
        self.parser.expect_token(&Token::LParen)?;
        let files = self
            .parser
            .parse_comma_separated(Parser::parse_literal_string)?;
        self.parser.expect_token(&Token::RParen)?;

        Ok(files)
    }

    /// = (
    ///     key1 = value1 [, keyN = valueN] [, ......]
    /// )
    fn parse_options(&mut self) -> Result<Vec<SqlOption>> {
        self.parser.expect_token(&Token::Eq)?;
        self.parser.expect_token(&Token::LParen)?;

        let options = self
            .parser
            .parse_comma_separated(Parser::parse_sql_option)?;

        self.parser.expect_token(&Token::RParen)?;

        Ok(options)
    }

    /// Parse a SQL DROP statement
    fn parse_drop(&mut self) -> Result<ExtStatement> {
        let ast = if self.parser.parse_keyword(Keyword::TABLE) {
            let if_exist = self.parser.parse_keywords(&[Keyword::IF, Keyword::EXISTS]);
            let object_name = self.parser.parse_object_name()?;
            ExtStatement::DropDatabaseObject(DropDatabaseObject {
                object_name,
                if_exist,
                obj_type: DatabaseObjectType::Table,
            })
        } else if self.parser.parse_keyword(Keyword::DATABASE) {
            let if_exist = self.parser.parse_keywords(&[Keyword::IF, Keyword::EXISTS]);
            let object_name = self.parser.parse_identifier()?;
            ExtStatement::DropTenantObject(DropTenantObject {
                object_name,
                if_exist,
                obj_type: TenantObjectType::Database,
            })
        } else if self.parse_cnos_keyword(CnosKeyWord::TENANT) {
            let if_exist = self.parser.parse_keywords(&[Keyword::IF, Keyword::EXISTS]);
            let object_name = self.parser.parse_identifier()?;
            ExtStatement::DropGlobalObject(DropGlobalObject {
                object_name,
                if_exist,
                obj_type: GlobalObjectType::Tenant,
            })
        } else if self.parser.parse_keyword(Keyword::USER) {
            let if_exist = self.parser.parse_keywords(&[Keyword::IF, Keyword::EXISTS]);
            let object_name = self.parser.parse_identifier()?;
            ExtStatement::DropGlobalObject(DropGlobalObject {
                object_name,
                if_exist,
                obj_type: GlobalObjectType::User,
            })
        } else if self.parser.parse_keyword(Keyword::ROLE) {
            let if_exist = self.parser.parse_keywords(&[Keyword::IF, Keyword::EXISTS]);
            let object_name = self.parser.parse_identifier()?;
            ExtStatement::DropTenantObject(DropTenantObject {
                object_name,
                if_exist,
                obj_type: TenantObjectType::Role,
            })
        } else if self.parse_cnos_keyword(CnosKeyWord::VNODE) {
            let vnode_id = self.parse_number::<VnodeId>()?;
            ExtStatement::DropVnode(DropVnode { vnode_id })
        } else if self.parse_cnos_keyword(CnosKeyWord::STREAM) {
            let if_exist = self.parser.parse_keywords(&[Keyword::IF, Keyword::EXISTS]);
            let name = self.parser.parse_identifier()?;
            ExtStatement::DropStream(ast::DropStream { if_exist, name })
        } else {
            return self.expected(
                "TABLE,DATABASE,TENANT,USER,ROLE,VNODE,STREAM after DROP",
                self.parser.peek_token(),
            );
        };

        Ok(ast)
    }

    fn parse_move(&mut self) -> Result<ExtStatement> {
        if self.parse_cnos_keyword(CnosKeyWord::VNODE) {
            let vnode_id = self.parse_number::<VnodeId>()?;
            self.parser.expect_keyword(Keyword::TO)?;
            if self.parse_cnos_keyword(CnosKeyWord::NODE).not() {
                return parser_err!("expected NODE, after TO");
            }
            let node_id = self.parse_number::<NodeId>()?;
            Ok(ExtStatement::MoveVnode(MoveVnode { vnode_id, node_id }))
        } else {
            parser_err!("expected VNODE, after MOVE")
        }
    }

    fn parse_compact(&mut self) -> Result<ExtStatement> {
        if self.parse_cnos_keyword(CnosKeyWord::VNODE) {
            let mut vnode_ids = Vec::new();
            loop {
                vnode_ids.push(self.parse_number::<VnodeId>()?);
                if self.parser.expect_token(&Token::SemiColon).is_ok() {
                    break;
                }
            }
            Ok(ExtStatement::CompactVnode(CompactVnode { vnode_ids }))
        } else {
            parser_err!("Expected VNODE, after COMPACT")
        }
    }

    fn parse_checksum(&mut self) -> Result<ExtStatement> {
        if self.parse_cnos_keyword(CnosKeyWord::GROUP) {
            let replication_set_id = self.parse_number::<ReplicationSetId>()?;
            Ok(ExtStatement::ChecksumGroup(ChecksumGroup {
                replication_set_id,
            }))
        } else {
            parser_err!("Expected GROUP. after CHECKSUM")
        }
    }

    fn consume_token(&mut self, expected: &Token) -> bool {
        if self.parser.peek_token().token == *expected {
            self.parser.next_token();
            true
        } else {
            false
        }
    }

    /// Parse a comma-separated list of 1+ items accepted by `F`
    pub fn parse_comma_separated<T, F>(&mut self, mut f: F) -> Result<Vec<T>, ParserError>
    where
        F: FnMut(&mut ExtParser<'a>) -> Result<T, ParserError>,
    {
        let mut values = vec![];
        loop {
            values.push(f(self)?);
            if !self.consume_token(&Token::Comma) {
                break;
            }
        }
        Ok(values)
    }

    fn peek_cnos_keyword(&self) -> Result<CnosKeyWord> {
        self.parser.peek_token().to_string().as_str().parse()
    }

    fn parse_cnos_keyword(&mut self, key_word: CnosKeyWord) -> bool {
        if self.peek_cnos_keyword().eq(&Ok(key_word)) {
            self.parser.next_token();
            true
        } else {
            false
        }
    }

    fn parse_cnos_columns(&mut self) -> Result<Vec<ColumnOption>> {
        // -- Parse as is without adding any semantics
        let mut all_columns: Vec<ColumnOption> = vec![];
        let mut field_columns: Vec<ColumnOption> = vec![];

        if !self.consume_token(&Token::LParen) || self.consume_token(&Token::RParen) {
            return Ok(field_columns);
        }
        loop {
            let name = self.parser.parse_identifier()?;
            let column_type = self.parse_column_type()?;

            let encoding = if self.parser.peek_token().eq(&Token::Comma) {
                None
            } else {
                Some(self.parse_codec_type()?)
            };

            field_columns.push(ColumnOption {
                name,
                is_tag: false,
                data_type: column_type,
                encoding,
            });
            let comma = self.consume_token(&Token::Comma);
            if self.consume_token(&Token::RParen) {
                // allow a trailing comma, even though it's not in standard
                // return parser_err!(format!("table should have TAGS"));
                break;
            } else if !comma {
                return self.expected(
                    "',' or ')' after column definition",
                    self.parser.peek_token(),
                );
            }
            if self.parse_cnos_keyword(CnosKeyWord::TAGS) {
                self.parse_tag_columns(&mut all_columns)?;
                self.parser.expect_token(&Token::RParen)?;
                break;
            }
        }
        // tag1, tag2, ..., field1, field2, ...
        all_columns.append(&mut field_columns);

        Ok(all_columns)
    }

    fn parse_tag_columns(&mut self, columns: &mut Vec<ColumnOption>) -> Result<()> {
        if !self.consume_token(&Token::LParen) || self.consume_token(&Token::RParen) {
            return Ok(());
        }
        loop {
            let name = self.parser.parse_identifier()?;
            columns.push(ColumnOption {
                name,
                is_tag: true,
                data_type: DataType::String,
                encoding: None,
            });
            let is_comma = self.consume_token(&Token::Comma);
            if self.consume_token(&Token::RParen) {
                break;
            }
            if !is_comma {
                return parser_err!(format!(", is expected after column"));
            }
        }
        Ok(())
    }

    fn parse_column_type(&mut self) -> Result<DataType> {
        let TokenWithLocation { token, location: _ } = self.parser.next_token();
        match token {
            Token::Word(w) => match w.keyword {
                Keyword::TIMESTAMP => parser_err!(format!("already have timestamp column")),
                Keyword::BIGINT => {
                    if self.parser.parse_keyword(Keyword::UNSIGNED) {
                        Ok(DataType::UnsignedBigInt(None))
                    } else {
                        Ok(DataType::BigInt(None))
                    }
                }
                Keyword::DOUBLE => Ok(DataType::Double),
                Keyword::STRING => Ok(DataType::String),
                Keyword::BOOLEAN => Ok(DataType::Boolean),
                _ => parser_err!(format!("{} is not a supported type", w)),
            },
            unexpected => parser_err!(format!("{} is not a type", unexpected)),
        }
    }

    fn parse_codec_encoding(&mut self) -> Result<Encoding, String> {
        self.parser
            .peek_token()
            .to_string()
            .parse()
            .map(|encoding| {
                self.parser.next_token();
                encoding
            })
    }

    fn parse_codec_type(&mut self) -> Result<Encoding> {
        if !self.parse_cnos_keyword(CnosKeyWord::CODEC) {
            return self.expected("CODEC or ','", self.parser.peek_token());
        }

        self.parser.expect_token(&Token::LParen)?;
        if self.parser.peek_token().eq(&Token::RParen) {
            return parser_err!(format!("expect codec encoding type in ()"));
        }
        let encoding = match self.parse_codec_encoding() {
            Ok(encoding) => encoding,
            Err(str) => return parser_err!(format!("{} is not valid encoding", str)),
        };
        self.parser.expect_token(&Token::RParen)?;
        Ok(encoding)
    }
}

/// This is a copy of the equivalent implementation in Datafusion.
fn parse_file_type(s: &str) -> Result<String, ParserError> {
    Ok(s.to_uppercase())
}

/// Normalize a SQL object name
pub fn normalize_sql_object_name(sql_object_name: &ObjectName) -> String {
    sql_object_name
        .0
        .iter()
        .map(normalize_ident)
        .collect::<Vec<String>>()
        .join(".")
}

// Normalize an identifier to a lowercase string unless the identifier is quoted.
pub fn normalize_ident(id: &Ident) -> String {
    match id.quote_style {
        Some(_) => id.value.clone(),
        None => id.value.to_ascii_lowercase(),
    }
}

// merge "catalog.db" and "db.table" to "catalog.db.table"
// if a.b and b.c => a.b.c
// if a.b and c.d => None
pub fn merge_object_name(db: Option<ObjectName>, table: Option<ObjectName>) -> Option<ObjectName> {
    let (db, table) = match (db, table) {
        (Some(db), Some(table)) => (db, table),
        (Some(db), None) => return Some(db),
        (None, Some(table)) => return Some(table),
        (None, None) => return None,
    };

    let mut db: Vec<Ident> = db.0;
    let mut table: Vec<Ident> = table.0;
    debug!("merge_object_name: db: {:#?} table: {:#?}", db, table);

    if db.is_empty() {
        return Some(ObjectName(table));
    }

    if table.len() == 1 {
        db.append(&mut table);
        return Some(ObjectName(db));
    }

    if let Some(db_name) = db.last() {
        if let Some(table_db_name) = table.get(table.len() - 2) {
            if !db_name.eq(table_db_name) {
                return None;
            } else {
                let ident = table.remove(table.len() - 1);
                db.push(ident);
                return Some(ObjectName(db));
            }
        }
    }
    None
}

#[cfg(test)]
mod tests {
    use std::ops::Deref;

    use datafusion::sql::sqlparser::ast::{
        Ident, ObjectName, SetExpr, Statement, TableFactor, Value,
    };
<<<<<<< HEAD
    use spi::query::ast::{AlterTable, DropDatabaseObject, ExtStatement, UriLocation};
=======
    use spi::query::ast::{AlterTable, DropDatabaseObject, ExtStatement, ShowStreams, UriLocation};
>>>>>>> 5a70213f
    use spi::query::logical_planner::{DatabaseObjectType, TenantObjectType};

    use super::*;

    fn parse_sql(sql: &str) -> ExtStatement {
        ExtParser::parse_sql(sql)
            .unwrap()
            .into_iter()
            .last()
            .unwrap()
    }

    #[test]
    fn test_drop() {
        let sql = "drop table test_tb";
        let statements = ExtParser::parse_sql(sql).unwrap();
        assert_eq!(statements.len(), 1);
        match &statements[0] {
            ExtStatement::DropDatabaseObject(DropDatabaseObject {
                object_name,
                if_exist,
                obj_type,
            }) => {
                assert_eq!(object_name.to_string(), "test_tb".to_string());
                assert_eq!(if_exist.to_string(), "false".to_string());
                assert_eq!(obj_type, &DatabaseObjectType::Table);
            }
            _ => panic!("failed"),
        }

        let sql = "drop table if exists test_tb";
        let statements = ExtParser::parse_sql(sql).unwrap();
        assert_eq!(statements.len(), 1);
        match &statements[0] {
            ExtStatement::DropDatabaseObject(DropDatabaseObject {
                object_name,
                if_exist,
                obj_type,
            }) => {
                assert_eq!(object_name.to_string(), "test_tb".to_string());
                assert_eq!(if_exist.to_string(), "true".to_string());
                assert_eq!(obj_type, &DatabaseObjectType::Table);
            }
            _ => panic!("failed"),
        }

        let sql = "drop database if exists test_db";
        let statements = ExtParser::parse_sql(sql).unwrap();
        assert_eq!(statements.len(), 1);
        match &statements[0] {
            ExtStatement::DropTenantObject(DropTenantObject {
                object_name,
                if_exist,
                obj_type,
            }) => {
                assert_eq!(object_name.to_string(), "test_db".to_string());
                assert_eq!(if_exist.to_string(), "true".to_string());
                assert_eq!(obj_type, &TenantObjectType::Database);
            }
            _ => panic!("failed"),
        }

        let sql = "drop database test_db";
        let statements = ExtParser::parse_sql(sql).unwrap();
        assert_eq!(statements.len(), 1);
        match &statements[0] {
            ExtStatement::DropTenantObject(DropTenantObject {
                object_name,
                if_exist,
                obj_type,
            }) => {
                assert_eq!(object_name.to_string(), "test_db".to_string());
                assert_eq!(if_exist.to_string(), "false".to_string());
                assert_eq!(obj_type, &TenantObjectType::Database);
            }
            _ => panic!("failed"),
        }
    }

    #[test]
    fn test_create_table_statement() {
        let sql = "CREATE TABLE IF NOT EXISTS test\
            (column1 BIGINT CODEC(DELTA),\
            column2 STRING CODEC(GZIP),\
            column3 BIGINT UNSIGNED CODEC(NULL),\
            column4 BOOLEAN,\
            column5 DOUBLE CODEC(GORILLA),\
            TAGS(column6, column7))";
        let statements = ExtParser::parse_sql(sql).unwrap();
        assert_eq!(statements.len(), 1);
        match &statements[0] {
            ExtStatement::CreateTable(CreateTable {
                name,
                if_not_exists,
                columns,
            }) => {
                assert_eq!(name.to_string(), "test".to_string());
                assert_eq!(if_not_exists.to_string(), "true".to_string());
                assert_eq!(columns.len(), 7);
                assert_eq!(
                    *columns,
                    vec![
                        ColumnOption {
                            name: Ident::from("column6"),
                            is_tag: true,
                            data_type: DataType::String,
                            encoding: None
                        },
                        ColumnOption {
                            name: Ident::from("column7"),
                            is_tag: true,
                            data_type: DataType::String,
                            encoding: None
                        },
                        ColumnOption {
                            name: Ident::from("column1"),
                            is_tag: false,
                            data_type: DataType::BigInt(None),
                            encoding: Some(Encoding::Delta)
                        },
                        ColumnOption {
                            name: Ident::from("column2"),
                            is_tag: false,
                            data_type: DataType::String,
                            encoding: Some(Encoding::Gzip)
                        },
                        ColumnOption {
                            name: Ident::from("column3"),
                            is_tag: false,
                            data_type: DataType::UnsignedBigInt(None),
                            encoding: Some(Encoding::Null)
                        },
                        ColumnOption {
                            name: Ident::from("column4"),
                            is_tag: false,
                            data_type: DataType::Boolean,
                            encoding: None
                        },
                        ColumnOption {
                            name: Ident::from("column5"),
                            is_tag: false,
                            data_type: DataType::Double,
                            encoding: Some(Encoding::Gorilla)
                        }
                    ]
                );
            }
            _ => panic!("failed"),
        }
    }

    #[test]
    fn test_insert_values() {
        let sql = "insert public.test(TIME, ta, tb, fa, fb)
                         values
                             (7, '7a', '7b', 7, 7);";

        let statements = ExtParser::parse_sql(sql).unwrap();
        assert_eq!(statements.len(), 1);
        match statements[0] {
            ExtStatement::SqlStatement(ref stmt) => match stmt.deref() {
                Statement::Insert {
                    table_name: ref sql_object_name,
                    columns: ref sql_column_names,
                    source: _,
                    ..
                } => {
                    let expect_table_name = &ObjectName(vec![
                        Ident {
                            value: "public".to_string(),
                            quote_style: None,
                        },
                        Ident {
                            value: "test".to_string(),
                            quote_style: None,
                        },
                    ]);

                    let expect_column_names = &vec![
                        Ident {
                            value: "TIME".to_string(),
                            quote_style: None,
                        },
                        Ident {
                            value: "ta".to_string(),
                            quote_style: None,
                        },
                        Ident {
                            value: "tb".to_string(),
                            quote_style: None,
                        },
                        Ident {
                            value: "fa".to_string(),
                            quote_style: None,
                        },
                        Ident {
                            value: "fb".to_string(),
                            quote_style: None,
                        },
                    ];

                    assert_eq!(sql_object_name, expect_table_name);
                    assert_eq!(sql_column_names, expect_column_names);
                }
                _ => panic!("failed"),
            },
            _ => panic!("failed"),
        }
    }

    #[test]
    fn test_insert_select() {
        let sql = "insert public.test_insert_subquery(TIME, ta, tb, fa, fb)
                        select column1, column2, column3, column4, column5
                        from
                        (values
                            (7, '7a', '7b', 7, 7));";

        let statements = ExtParser::parse_sql(sql).unwrap();
        assert_eq!(statements.len(), 1);
        match statements[0] {
            ExtStatement::SqlStatement(ref stmt) => match stmt.deref() {
                Statement::Insert {
                    table_name: ref sql_object_name,
                    columns: ref sql_column_names,
                    source,
                    ..
                } => {
                    let expect_table_name = &ObjectName(vec![
                        Ident {
                            value: "public".to_string(),
                            quote_style: None,
                        },
                        Ident {
                            value: "test_insert_subquery".to_string(),
                            quote_style: None,
                        },
                    ]);

                    let expect_column_names = &vec![
                        Ident {
                            value: "TIME".to_string(),
                            quote_style: None,
                        },
                        Ident {
                            value: "ta".to_string(),
                            quote_style: None,
                        },
                        Ident {
                            value: "tb".to_string(),
                            quote_style: None,
                        },
                        Ident {
                            value: "fa".to_string(),
                            quote_style: None,
                        },
                        Ident {
                            value: "fb".to_string(),
                            quote_style: None,
                        },
                    ];

                    assert_eq!(sql_object_name, expect_table_name);
                    assert_eq!(sql_column_names, expect_column_names);

                    match source.deref().body.deref() {
                        SetExpr::Select(_) => {}
                        _ => panic!("failed"),
                    }
                }
                _ => panic!("failed"),
            },
            _ => panic!("failed"),
        }
    }

    #[test]
    fn test_create_database() {
        let sql = "CREATE DATABASE test WITH TTl '10d' SHARD 5 VNOdE_DURATiON '3d' REPLICA 10 pRECISIOn 'us';";
        let statements = ExtParser::parse_sql(sql).unwrap();
        assert_eq!(statements.len(), 1);
        match statements[0] {
            ExtStatement::CreateDatabase(ref stmt) => {
                let ans = format!("{:?}", stmt);
                println!("{ans}");
                let expectd = r#"CreateDatabase { name: ObjectName([Ident { value: "test", quote_style: None }]), if_not_exists: false, options: DatabaseOptions { ttl: Some("10d"), shard_num: Some(5), vnode_duration: Some("3d"), replica: Some(10), precision: Some("us") } }"#;
                assert_eq!(ans, expectd);
            }
            _ => panic!("impossible"),
        }
    }
    #[test]
    #[should_panic]
    fn test_create_table_without_fields() {
        let sql = "CREATE TABLE test0(TAGS(column6, column7));";
        ExtParser::parse_sql(sql).unwrap();
    }

    #[test]
    fn test_alter_table() {
        let sql = r#"
            ALTER TABLE m ADD TAG t;
            ALTER TABLE m ADD FIELD f BIGINT CODEC(DEFAULT);
            ALTER TABLE m DROP t;
            ALTER TABLE m DROP f;
            ALTER TABLE m ALTER f SET CODEC(DEFAULT);
            ALTER TABLE m ALTER TIME SET CODEC(NULL);
        "#;
        let statement = ExtParser::parse_sql(sql).unwrap();
        let statement: Vec<AlterTable> = statement
            .into_iter()
            .map(|s| match s {
                ExtStatement::AlterTable(s) => s,
                _ => panic!("Expect AlterTable"),
            })
            .collect();
        assert_eq!(
            statement,
            vec![
                AlterTable {
                    table_name: ObjectName(vec![Ident::from("m")]),
                    alter_action: AlterTableAction::AddColumn {
                        column: ColumnOption {
                            name: Ident::from("t"),
                            is_tag: true,
                            data_type: DataType::String,
                            encoding: None
                        }
                    }
                },
                AlterTable {
                    table_name: ObjectName(vec![Ident::from("m")]),
                    alter_action: AlterTableAction::AddColumn {
                        column: ColumnOption {
                            name: Ident::from("f"),
                            is_tag: false,
                            data_type: DataType::BigInt(None),
                            encoding: Some(Encoding::Default)
                        }
                    }
                },
                AlterTable {
                    table_name: ObjectName(vec![Ident::from("m")]),
                    alter_action: AlterTableAction::DropColumn {
                        column_name: Ident::from("t")
                    }
                },
                AlterTable {
                    table_name: ObjectName(vec![Ident::from("m")]),
                    alter_action: AlterTableAction::DropColumn {
                        column_name: Ident::from("f")
                    }
                },
                AlterTable {
                    table_name: ObjectName(vec![Ident::from("m")]),
                    alter_action: AlterTableAction::AlterColumnEncoding {
                        column_name: Ident::from("f"),
                        encoding: Encoding::Default
                    }
                },
                AlterTable {
                    table_name: ObjectName(vec![Ident::from("m")]),
                    alter_action: AlterTableAction::AlterColumnEncoding {
                        column_name: Ident::from("TIME"),
                        encoding: Encoding::Null
                    }
                }
            ]
        );
    }

    #[test]
    fn test_parse_copy_into() {
        let sql = r#"
        copy into mytable from 's3://bucket/path' file_format = (type = 'csv');
        "#;
        let statement = ExtParser::parse_sql(sql)
            .unwrap()
            .into_iter()
            .last()
            .unwrap();

        let copy_target = ast::CopyTarget::IntoTable(CopyIntoTable {
            location: UriLocation {
                path: "s3://bucket/path".to_string(),
                connection_options: vec![],
            },
            table_name: ObjectName(vec!["mytable".into()]),
            columns: vec![],
        });

        let expected = ExtStatement::Copy(ast::Copy {
            copy_target,
            file_format_options: vec![SqlOption {
                name: "type".into(),
                value: Value::SingleQuotedString("csv".to_string()),
            }],
            copy_options: vec![],
        });

        assert_eq!(expected, statement)
    }

    #[test]
    fn test_vnode_sql() {
        let sql1 = "move vnode 1 to node 2;";
        let statement = ExtParser::parse_sql(sql1).unwrap();
        assert_eq!(
            statement[0],
            ExtStatement::MoveVnode(MoveVnode {
                vnode_id: 1,
                node_id: 2,
            })
        );
        let sql2 = "copy vnode 3 to node 4;";
        let statement = ExtParser::parse_sql(sql2).unwrap();
        assert_eq!(
            statement[0],
            ExtStatement::CopyVnode(CopyVnode {
                vnode_id: 3,
                node_id: 4
            })
        );
        let sql3 = "drop vnode 5;";
        let statement = ExtParser::parse_sql(sql3).unwrap();
        assert_eq!(
            statement[0],
            ExtStatement::DropVnode(DropVnode { vnode_id: 5 })
        );
        let sql4 = "compact vnode 6 7 8 9;";
        let statement = ExtParser::parse_sql(sql4).unwrap();
        assert_eq!(
            statement[0],
            ExtStatement::CompactVnode(CompactVnode {
                vnode_ids: vec![6, 7, 8, 9],
            })
        );
        let sql5 = "checksum group 10";
        let statement = ExtParser::parse_sql(sql5).unwrap();
        assert_eq!(
            statement[0],
            ExtStatement::ChecksumGroup(ChecksumGroup {
                replication_set_id: 10
            })
        );
    }

    #[test]
    fn test_parse_copy_into_table_no_error() {
        let sql = r#"
            copy into mytable from 's3://bucket/path' file_format = (type = 'csv');
            copy into mytable from 's3://bucket/path' file_format = (type = 'csv') COPY_OPTIONS = (ON_ERROR = 'abort');
            copy into mytable from 's3://bucket/path' COPY_OPTIONS = (ON_ERROR = 'abort') file_format = (type = 'csv');
            copy into mytable from 's3://bucket/path' CONNECTION = (xx='a', sss='ss') file_format = (type = 'csv');
            copy into mytable from 's3://bucket/path' CONNECTION = (xx='a', sss='ss') file_format = (type = 'csv') copy_options = (on_error = 'abort');
        "#;

        let _ = ExtParser::parse_sql(sql).unwrap();
    }

    #[test]
    fn test_parse_copy_into_location() {
        let sql = r#"
            copy into 's3://bucket/path' from mytable CONNECTION = (xx='a', sss='ss') file_format = (type = 'csv');
        "#;
        let statement = ExtParser::parse_sql(sql)
            .unwrap()
            .into_iter()
            .last()
            .unwrap();

        let copy_target = ast::CopyTarget::IntoLocation(CopyIntoLocation {
            from: TableFactor::Table {
                name: ObjectName(vec!["mytable".into()]),
                alias: None,
                args: None,
                with_hints: vec![],
            },
            location: UriLocation {
                path: "s3://bucket/path".to_string(),
                connection_options: vec![
                    SqlOption {
                        name: "xx".into(),
                        value: Value::SingleQuotedString("a".to_string()),
                    },
                    SqlOption {
                        name: "sss".into(),
                        value: Value::SingleQuotedString("ss".to_string()),
                    },
                ],
            },
        });

        let expected = ExtStatement::Copy(ast::Copy {
            copy_target,
            file_format_options: vec![SqlOption {
                name: "type".into(),
                value: Value::SingleQuotedString("csv".to_string()),
            }],
            copy_options: vec![],
        });

        assert_eq!(expected, statement)
    }

    #[test]
    fn test_parse_copy_into_location_no_error() {
        let sql = r#"
            copy into 's3://bucket/path' from mytable file_format = (type = 'csv');
            copy into 's3://bucket/path' from mytable file_format = (type = 'csv') COPY_OPTIONS = (ON_ERROR = 'abort');
            copy into 's3://bucket/path' from mytable COPY_OPTIONS = (ON_ERROR = 'abort') file_format = (type = 'csv');
            copy into 's3://bucket/path' from mytable CONNECTION = (xx='a', sss='ss') file_format = (type = 'csv');
            copy into 's3://bucket/path' from mytable CONNECTION = (xx='a', sss='ss') file_format = (type = 'csv') copy_options = (on_error = 'abort');
        "#;

        let _ = ExtParser::parse_sql(sql).unwrap();
    }

    #[test]
    fn test_create_stream() {
        let statement = parse_sql("create stream if not exists test_s trigger = once watermark = '10s' output_mode = update as insert into t_tbl select 1;");

        match statement {
            ExtStatement::CreateStream(s) => {
                let CreateStream {
                    if_not_exists,
                    name,
                    trigger,
                    watermark,
                    output_mode,
                    statement,
                } = s;

                assert!(if_not_exists);
                assert_eq!(name, Ident::new("test_s"));
                assert_eq!(trigger, Some(Trigger::Once));
                assert_eq!(watermark, Some("10s".into()));
                assert_eq!(output_mode, Some(OutputMode::Update));
                assert!(matches!(statement.deref(), Statement::Insert { .. }));
            }
            _ => panic!("expect CreateStream"),
        }
    }

    #[test]
    fn test_drop_stream() {
        let result = parse_sql("drop stream if exists test_s;");

        let expected = ExtStatement::DropStream(ast::DropStream {
            if_exist: true,
            name: Ident::new("test_s"),
        });

        assert_eq!(expected, result);
    }

    #[test]
    fn test_show_streams() {
        let result = parse_sql("show streams verbose;");

        let expected = ExtStatement::ShowStreams(ShowStreams { verbose: true });

        assert_eq!(expected, result);
    }
}<|MERGE_RESOLUTION|>--- conflicted
+++ resolved
@@ -11,32 +11,18 @@
 use datafusion::sql::sqlparser::dialect::keywords::Keyword;
 use datafusion::sql::sqlparser::dialect::{Dialect, GenericDialect};
 use datafusion::sql::sqlparser::parser::{IsOptional, Parser, ParserError};
-<<<<<<< HEAD
-use datafusion::sql::sqlparser::tokenizer::{Token, Tokenizer};
-use models::codec::Encoding;
-use models::meta_data::{NodeId, ReplicationSetId, VnodeId};
-use snafu::ResultExt;
-use spi::query::ast;
-=======
 use datafusion::sql::sqlparser::tokenizer::{Token, TokenWithLocation, Tokenizer};
 use models::codec::Encoding;
 use models::meta_data::{NodeId, ReplicationSetId, VnodeId};
 use snafu::ResultExt;
->>>>>>> 5a70213f
 use spi::query::ast::{
     self, parse_string_value, Action, AlterDatabase, AlterTable, AlterTableAction, AlterTenant,
     AlterTenantOperation, AlterUser, AlterUserOperation, ChecksumGroup, ColumnOption, CompactVnode,
     CopyIntoLocation, CopyIntoTable, CopyTarget, CopyVnode, CreateDatabase, CreateRole,
-<<<<<<< HEAD
-    CreateTable, CreateTenant, CreateUser, DatabaseOptions, DescribeDatabase, DescribeTable,
-    DropDatabaseObject, DropGlobalObject, DropTenantObject, DropVnode, Explain, ExtStatement,
-    GrantRevoke, MoveVnode, Privilege, ShowSeries, ShowTagBody, ShowTagValues, UriLocation, With,
-=======
     CreateStream, CreateTable, CreateTenant, CreateUser, DatabaseOptions, DescribeDatabase,
     DescribeTable, DropDatabaseObject, DropGlobalObject, DropTenantObject, DropVnode, Explain,
     ExtStatement, GrantRevoke, MoveVnode, OutputMode, Privilege, ShowSeries, ShowTagBody,
     ShowTagValues, Trigger, UriLocation, With,
->>>>>>> 5a70213f
 };
 use spi::query::logical_planner::{DatabaseObjectType, GlobalObjectType, TenantObjectType};
 use spi::query::parser::Parser as CnosdbParser;
@@ -1562,11 +1548,7 @@
     use datafusion::sql::sqlparser::ast::{
         Ident, ObjectName, SetExpr, Statement, TableFactor, Value,
     };
-<<<<<<< HEAD
-    use spi::query::ast::{AlterTable, DropDatabaseObject, ExtStatement, UriLocation};
-=======
     use spi::query::ast::{AlterTable, DropDatabaseObject, ExtStatement, ShowStreams, UriLocation};
->>>>>>> 5a70213f
     use spi::query::logical_planner::{DatabaseObjectType, TenantObjectType};
 
     use super::*;
