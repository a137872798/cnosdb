use std::time::Duration;
use std::{
    borrow::{Borrow, BorrowMut},
    cmp::{max, min},
    collections::{HashMap, HashSet},
    ops::{Deref, DerefMut},
    path::{Path, PathBuf},
    rc::Rc,
    sync::{
        atomic::{AtomicBool, AtomicI64, AtomicU64, Ordering},
        Arc,
    },
};

use lazy_static::lazy_static;
use parking_lot::{Mutex, RwLock};
use tokio::sync::mpsc::UnboundedSender;
use tokio::sync::watch::Receiver;

use config::get_config;
use models::{FieldId, InMemPoint, SchemaId, SeriesId, Timestamp, ValueType};
use trace::{debug, error, info, warn};
use utils::BloomFilter;

use crate::file_system::file_manager;
use crate::{
    compaction::{CompactReq, FlushReq, LevelCompactionPicker, Picker},
    error::{Error, Result},
    file_system::{DmaFile, FileCursor},
    file_utils::{make_delta_file_name, make_tsm_file_name},
    kv_option::{CacheOptions, Options, StorageOptions},
    memcache::{DataType, MemCache},
    summary::{CompactMeta, VersionEdit},
    tsm::{ColumnReader, DataBlock, IndexReader, TsmReader, TsmTombstone},
    ColumnFileId, LevelId, TseriesFamilyId,
};
use crate::{memcache::RowGroup, tsm::BlockMetaIterator};

lazy_static! {
    pub static ref FLUSH_REQ: Arc<Mutex<Vec<FlushReq>>> = Arc::new(Mutex::new(vec![]));
}

#[derive(Default, Debug, Clone, Copy, PartialEq, Eq)]
pub struct TimeRange {
    pub min_ts: i64,
    pub max_ts: i64,
}

impl TimeRange {
    pub fn new(min_ts: i64, max_ts: i64) -> Self {
        Self { min_ts, max_ts }
    }

    #[inline(always)]
    pub fn overlaps(&self, range: &TimeRange) -> bool {
        !(self.min_ts > range.max_ts || self.max_ts < range.min_ts)
    }

    #[inline(always)]
    pub fn includes(&self, other: &TimeRange) -> bool {
        self.min_ts <= other.min_ts && self.max_ts >= other.max_ts
    }

    #[inline(always)]
    pub fn merge(&mut self, other: &TimeRange) {
        self.min_ts = self.min_ts.min(other.min_ts);
        self.max_ts = self.max_ts.max(other.max_ts);
    }

    #[inline(always)]
    pub fn is_boundless(&self) -> bool {
        self.min_ts == Timestamp::MIN && self.max_ts == Timestamp::MAX
    }
}

impl From<(Timestamp, Timestamp)> for TimeRange {
    fn from(time_range: (Timestamp, Timestamp)) -> Self {
        Self {
            min_ts: time_range.0,
            max_ts: time_range.1,
        }
    }
}

impl From<TimeRange> for (Timestamp, Timestamp) {
    fn from(t: TimeRange) -> Self {
        (t.min_ts, t.max_ts)
    }
}

#[derive(Debug)]
pub struct ColumnFile {
    file_id: ColumnFileId,
    level: LevelId,
    is_delta: bool,
    time_range: TimeRange,
    size: u64,
    field_id_bloom_filter: BloomFilter,
    deleted: AtomicBool,
    compacting: AtomicBool,

    path: PathBuf,
}

impl ColumnFile {
    #[allow(clippy::too_many_arguments)]
    pub fn new(
        file_id: ColumnFileId,
        level: LevelId,
        time_range: TimeRange,
        size: u64,
        is_delta: bool,
        path: impl AsRef<Path>,
    ) -> Self {
        Self {
            file_id,
            level,
            is_delta,
            time_range,
            size,
            field_id_bloom_filter: BloomFilter::new(512),
            deleted: AtomicBool::new(false),
            compacting: AtomicBool::new(false),
            path: path.as_ref().into(),
        }
    }

    pub fn with_compact_data(meta: &CompactMeta, path: impl AsRef<Path>) -> Self {
        Self::new(
            meta.file_id,
            meta.level,
            TimeRange::new(meta.min_ts, meta.max_ts),
            meta.file_size,
            meta.is_delta,
            path,
        )
    }

    pub fn file_id(&self) -> ColumnFileId {
        self.file_id
    }

    pub fn level(&self) -> LevelId {
        self.level
    }

    pub fn is_delta(&self) -> bool {
        self.is_delta
    }

    pub fn time_range(&self) -> &TimeRange {
        &self.time_range
    }

    pub fn size(&self) -> u64 {
        self.size
    }

    pub fn file_path(&self) -> PathBuf {
        self.path.clone()
    }

    pub fn overlap(&self, time_range: &TimeRange) -> bool {
        self.time_range.overlaps(time_range)
    }

    pub fn contains_field_id(&self, field_id: FieldId) -> bool {
        self.field_id_bloom_filter.contains(&field_id.to_be_bytes())
    }

    pub fn contains_any_field_id(&self, field_ids: &[FieldId]) -> bool {
        for field_id in field_ids {
            if self.field_id_bloom_filter.contains(&field_id.to_be_bytes()) {
                return true;
            }
        }
        false
    }

    pub fn add_tombstone(&self, field_ids: &[FieldId], time_range: &TimeRange) -> Result<()> {
        let dir = self.path.parent().expect("file has parent");
        // TODO flock tombstone file.
        let mut tombstone = TsmTombstone::open_for_write(dir, self.file_id)?;
        tombstone.add_range(field_ids, time_range)?;
        tombstone.flush()?;
        Ok(())
    }
}

impl ColumnFile {
    pub fn is_deleted(&self) -> bool {
        self.deleted.load(Ordering::Acquire)
    }

    pub fn mark_deleted(&self) {
        self.deleted.store(true, Ordering::Release);
    }

    pub fn is_compacting(&self) -> bool {
        self.compacting.load(Ordering::Acquire)
    }

    pub fn mark_compacting(&self) {
        self.compacting.store(true, Ordering::Release);
    }
}

impl Drop for ColumnFile {
    fn drop(&mut self) {
        debug!("Removing file {}", self.file_id);
        if self.is_deleted() {
            let path = self.file_path();
            if let Err(e) = std::fs::remove_file(&path) {
                error!(
                    "Error when removing file {} at '{}': {}",
                    self.file_id,
                    path.display(),
                    e.to_string()
                );
            }
            info!("Removed file {} at '{}", self.file_id, path.display());
        }
    }
}

pub struct FieldFileLocation {
    field_id: u64,
    file: Arc<ColumnFile>,
    reader: TsmReader,
    block_it: BlockMetaIterator,

    read_index: usize,
    data_block: DataBlock,
}

impl FieldFileLocation {
    pub fn peek(&mut self) -> Result<Option<DataType>, Error> {
        if self.read_index >= self.data_block.len() {
            if let Some(meta) = self.block_it.next() {
                let blk = self.reader.get_data_block(&meta)?;
                self.read_index = 0;
                self.data_block = blk;
            } else {
                return Ok(None);
            }
        }

        Ok(self.data_block.get(self.read_index))
    }

    pub fn next(&mut self) {
        self.read_index += 1;
    }
}

#[derive(Debug)]
pub struct LevelInfo {
    pub files: Vec<Arc<ColumnFile>>,
    pub database: String,
    pub tsf_id: u32,
    pub storage_opt: Arc<StorageOptions>,
    pub level: u32,
    pub cur_size: u64,
    pub max_size: u64,
    pub time_range: TimeRange,
}

impl LevelInfo {
    pub fn init(database: String, level: u32, storage_opt: Arc<StorageOptions>) -> Self {
        let max_size = storage_opt.level_file_size(level);
        Self {
            files: Vec::new(),
            database,
            tsf_id: 0,
            storage_opt,
            level,
            cur_size: 0,
            max_size,
            time_range: TimeRange {
                min_ts: Timestamp::MAX,
                max_ts: Timestamp::MIN,
            },
        }
    }

    pub fn init_levels(database: String, storage_opt: Arc<StorageOptions>) -> [LevelInfo; 5] {
        [
            Self::init(database.clone(), 0, storage_opt.clone()),
            Self::init(database.clone(), 1, storage_opt.clone()),
            Self::init(database.clone(), 2, storage_opt.clone()),
            Self::init(database.clone(), 3, storage_opt.clone()),
            Self::init(database, 4, storage_opt),
        ]
    }

    pub fn push_compact_meta(&mut self, compact_meta: &CompactMeta) {
        let file_path = if compact_meta.is_delta {
            let base_dir = self.storage_opt.delta_dir(&self.database, self.tsf_id);
            make_delta_file_name(base_dir, compact_meta.file_id)
        } else {
            let base_dir = self.storage_opt.tsm_dir(&self.database, self.tsf_id);
            make_tsm_file_name(base_dir, compact_meta.file_id)
        };
        self.files.push(Arc::new(ColumnFile::with_compact_data(
            compact_meta,
            file_path,
        )));
        self.tsf_id = compact_meta.tsf_id;
        self.cur_size += compact_meta.file_size;
        self.time_range.max_ts = self.time_range.max_ts.max(compact_meta.max_ts);
        self.time_range.min_ts = self.time_range.min_ts.min(compact_meta.min_ts);

        self.sort_file_asc();
    }

    pub fn push_column_file(&mut self, file: Arc<ColumnFile>) {
        self.cur_size += file.size;
        self.time_range.max_ts = self.time_range.max_ts.max(file.time_range.max_ts);
        self.time_range.min_ts = self.time_range.min_ts.min(file.time_range.min_ts);
        self.files.push(file);

        self.sort_file_asc();
    }

    /// Update time_range by a scan with files.
    /// If files is empty, time_range will be (i64::MAX, i64::MIN).
    pub(crate) fn update_time_range(&mut self) {
        let mut min_ts = Timestamp::MAX;
        let mut max_ts = Timestamp::MIN;
        for f in self.files.iter() {
            min_ts = min_ts.min(f.time_range.min_ts);
            max_ts = max_ts.max(f.time_range.max_ts);
        }
        self.time_range = TimeRange::new(min_ts, max_ts);
    }

    pub fn read_column_file(
        &self,
        tf_id: u32,
        field_id: FieldId,
        time_range: &TimeRange,
    ) -> Vec<DataBlock> {
        let mut data = vec![];
        for file in self.files.iter() {
            if file.is_deleted() || !file.overlap(time_range) {
                continue;
            }

            let tsm_reader = match TsmReader::open(file.file_path()) {
                Ok(tr) => tr,
                Err(e) => {
                    error!("failed to load tsm reader, in case {:?}", e);
                    return vec![];
                }
            };
            for idx in tsm_reader.index_iterator_opt(field_id) {
                for blk in idx.block_iterator_opt(time_range) {
                    if let Ok(blk) = tsm_reader.get_data_block(&blk) {
                        data.push(blk);
                    }
                }
            }
        }
        data
    }

    pub fn sort_file_asc(&mut self) {
        self.files
            .sort_by(|a, b| a.file_id.partial_cmp(&b.file_id).unwrap());
    }

    pub fn level(&self) -> u32 {
        self.level
    }
}

#[derive(Debug)]
pub struct Version {
    pub ts_family_id: TseriesFamilyId,
    pub database: String,
    pub storage_opt: Arc<StorageOptions>,
    /// The max seq_no of write batch in wal flushed to column file.
    pub last_seq: u64,
    /// The max timestamp of write batch in wal flushed to column file.
    pub max_level_ts: i64,
    pub levels_info: [LevelInfo; 5],
}

impl Version {
    pub fn new(
        ts_family_id: TseriesFamilyId,
        database: String,
        storage_opt: Arc<StorageOptions>,
        last_seq: u64,
        levels_info: [LevelInfo; 5],
        max_level_ts: i64,
    ) -> Self {
        Self {
            ts_family_id,
            database,
            storage_opt,
            last_seq,
            max_level_ts,
            levels_info,
        }
    }

    /// Creates new Version using current Version and `VersionEdit`s.
    pub fn copy_apply_version_edits(
        &self,
        version_edits: Vec<VersionEdit>,
        last_seq: Option<u64>,
    ) -> Version {
        let mut added_files: HashMap<LevelId, Vec<CompactMeta>> = HashMap::new();
        let mut deleted_files: HashMap<LevelId, HashSet<ColumnFileId>> = HashMap::new();
        for ve in version_edits {
            if !ve.add_files.is_empty() {
                ve.add_files.into_iter().for_each(|f| {
                    added_files.entry(f.level).or_insert(Vec::new()).push(f);
                });
            }
            if !ve.del_files.is_empty() {
                ve.del_files.into_iter().for_each(|f| {
                    deleted_files
                        .entry(f.level)
                        .or_insert_with(HashSet::new)
                        .insert(f.file_id);
                });
            }
        }

        let mut new_levels =
            LevelInfo::init_levels(self.database.clone(), self.storage_opt.clone());
        for level in self.levels_info.iter() {
            for file in level.files.iter() {
                if let Some(true) = deleted_files
                    .get(&file.level)
                    .map(|file_ids| file_ids.contains(&file.file_id))
                {
                    file.mark_deleted();
                    continue;
                }
                new_levels[level.level as usize].push_column_file(file.clone());
            }
            if let Some(files) = added_files.get(&level.level) {
                for file in files.iter() {
                    new_levels[level.level as usize].push_compact_meta(file);
                }
            }
            added_files.remove(&level.level);
            new_levels[level.level as usize].update_time_range();
        }

        let mut new_version = Self {
            ts_family_id: self.ts_family_id,
            database: self.database.clone(),
            storage_opt: self.storage_opt.clone(),
            last_seq: last_seq.unwrap_or(self.last_seq),
            max_level_ts: self.max_level_ts,
            levels_info: new_levels,
        };
        new_version.update_max_level_ts();
        new_version
    }

    fn update_max_level_ts(&mut self) {
        if self.levels_info.is_empty() {
            return;
        }
        let mut max_ts = Timestamp::MIN;
        for level in self.levels_info.iter() {
            if level.files.is_empty() {
                continue;
            }
            for file in level.files.iter() {
                max_ts = file.time_range.max_ts.max(max_ts);
            }
        }

        self.max_level_ts = max_ts;
    }

    pub fn tf_id(&self) -> TseriesFamilyId {
        self.ts_family_id
    }

    pub fn database(&self) -> &str {
        &self.database
    }

    pub fn levels_info(&self) -> &[LevelInfo; 5] {
        &self.levels_info
    }

    pub fn storage_opt(&self) -> Arc<StorageOptions> {
        self.storage_opt.clone()
    }

    pub fn column_files(
        &self,
        field_ids: &[FieldId],
        time_range: &TimeRange,
    ) -> Vec<Arc<ColumnFile>> {
        self.levels_info
            .iter()
            .filter(|level| level.time_range.overlaps(time_range))
            .flat_map(|level| {
                level.files.iter().filter(|f| {
                    f.time_range().overlaps(time_range) && f.contains_any_field_id(field_ids)
                })
            })
            .cloned()
            .collect()
    }

    // todo:
    pub fn get_ts_overlap(&self, level: u32, ts_min: i64, ts_max: i64) -> Vec<Arc<ColumnFile>> {
        vec![]
    }
}

#[derive(Debug)]
pub struct CacheGroup {
    pub mut_cache: Arc<RwLock<MemCache>>,
    pub immut_cache: Vec<Arc<RwLock<MemCache>>>,
}

#[derive(Debug)]
pub struct SuperVersion {
    pub ts_family_id: u32,
    pub storage_opt: Arc<StorageOptions>,
    pub caches: CacheGroup,
    pub version: Arc<Version>,
    pub version_number: u64,
}

impl SuperVersion {
    pub fn new(
        ts_family_id: u32,
        storage_opt: Arc<StorageOptions>,
        caches: CacheGroup,
        version: Arc<Version>,
        version_number: u64,
    ) -> Self {
        Self {
            ts_family_id,
            storage_opt,
            caches,
            version,
            version_number,
        }
    }
}

#[derive(Debug)]
pub struct TseriesFamily {
    tf_id: TseriesFamilyId,
    database: String,
    mut_cache: Arc<RwLock<MemCache>>,
    immut_cache: Vec<Arc<RwLock<MemCache>>>,
    super_version: Arc<SuperVersion>,
    super_version_id: AtomicU64,
    version: Arc<Version>,
    cache_opt: Arc<CacheOptions>,
    storage_opt: Arc<StorageOptions>,
    compact_picker: Arc<dyn Picker>,
    seq_no: u64,
    immut_ts_min: AtomicI64,
    mut_ts_max: AtomicI64,
    flush_task_sender: UnboundedSender<FlushReq>,
}

impl TseriesFamily {
    #[allow(clippy::too_many_arguments)]
    pub fn new(
        tf_id: TseriesFamilyId,
        database: String,
        cache: MemCache,
        version: Arc<Version>,
        cache_opt: Arc<CacheOptions>,
        storage_opt: Arc<StorageOptions>,
        flush_task_sender: UnboundedSender<FlushReq>,
    ) -> Self {
        let mm = Arc::new(RwLock::new(cache));
        let seq = version.last_seq;
        let max_level_ts = version.max_level_ts;

        Self {
            tf_id,
            database,
            seq_no: seq,
            mut_cache: mm.clone(),
            immut_cache: Default::default(),
            super_version: Arc::new(SuperVersion::new(
                tf_id,
                storage_opt.clone(),
                CacheGroup {
                    mut_cache: mm,
                    immut_cache: Default::default(),
                },
                version.clone(),
                0,
            )),
            super_version_id: AtomicU64::new(0),
            version,
            cache_opt,
            storage_opt,
            compact_picker: Arc::new(LevelCompactionPicker::new()),
            immut_ts_min: AtomicI64::new(max_level_ts),
            mut_ts_max: AtomicI64::new(i64::MIN),
            flush_task_sender,
        }
    }

    pub fn switch_memcache(&mut self, cache: Arc<RwLock<MemCache>>) {
        self.immut_cache.push(self.mut_cache.clone());
        self.new_super_version(self.version.clone());
        self.mut_cache = cache;
    }

    fn new_super_version(&mut self, version: Arc<Version>) {
        self.super_version_id.fetch_add(1, Ordering::SeqCst);
        self.super_version = Arc::new(SuperVersion::new(
            self.tf_id,
            self.storage_opt.clone(),
            CacheGroup {
                mut_cache: self.mut_cache.clone(),
                immut_cache: self.immut_cache.clone(),
            },
            version,
            self.super_version_id.load(Ordering::SeqCst),
        ))
    }

    /// Set new Version into current TsFamily,
    /// then create new SuperVersion, update seq_no
    pub fn new_version(&mut self, new_version: Version) {
        let version = Arc::new(new_version);
        self.new_super_version(version.clone());
        self.seq_no = version.last_seq;
        self.version = version;
    }

    pub fn switch_to_immutable(&mut self) {
        self.immut_cache.push(self.mut_cache.clone());
        self.mut_cache = Arc::from(RwLock::new(MemCache::new(
            self.tf_id,
            self.cache_opt.max_buffer_size,
            self.seq_no,
        )));
        self.new_super_version(self.version.clone());
    }

    fn wrap_flush_req(&mut self) {
        let len = self.immut_cache.len();
        let mut imut = vec![];
        for i in self.immut_cache.iter() {
            if !i.read().flushed {
                imut.push(i.clone());
            }
        }
        self.immut_cache = imut;

        if len != self.immut_cache.len() {
            self.new_super_version(self.version.clone());
        }

        self.immut_ts_min
            .store(self.mut_ts_max.load(Ordering::Relaxed), Ordering::Relaxed);
        let mut req_mem = vec![];
        for i in self.immut_cache.iter() {
            let read_i = i.read();
            if read_i.flushing {
                continue;
            }
            req_mem.push((self.tf_id, i.clone()));
        }

        if req_mem.len() < self.cache_opt.max_immutable_number as usize {
            return;
        }

        for i in req_mem.iter() {
            i.1.write().flushing = true;
        }

        info!("flush_req send,now req queue len : {}", req_mem.len());
        self.flush_task_sender
            .send(FlushReq { mems: req_mem })
            .expect("error send flush req to kvcore");
    }

    pub fn put_points(&self, seq: u64, points: HashMap<(SeriesId, SchemaId), RowGroup>) {
        for ((sid, schema_id), group) in points {
            let mem = self.super_version.caches.mut_cache.read();
            mem.write_group(sid, seq, group);
        }
    }

    // pub async fn touch_flush(tsf: &mut TseriesFamily) {
    //     tokio::spawn(|tsf:&mut TseriesFamily| async move {
    //         while tsf.sub_receiver.changed().await.is_ok() {
    //             tsf.check_to_flush()
    //         }
    //     }
    //     );
    // }

    pub fn check_to_flush(&mut self) {
        if self.super_version.caches.mut_cache.read().is_full() {
            info!("mut_cache full,switch to immutable");
            self.switch_to_immutable();
            if self.immut_cache.len() >= self.cache_opt.max_immutable_number as usize {
                self.wrap_flush_req();
            }
        }
    }
    pub fn delete_cache(&self, field_ids: &[FieldId], time_range: &TimeRange) {
        self.mut_cache.read().delete_data(field_ids, time_range);
        for memcache in self.immut_cache.iter() {
            memcache.read().delete_data(field_ids, time_range);
        }
    }

    pub fn pick_compaction(&self) -> Option<CompactReq> {
        self.compact_picker.pick_compaction(self.version.clone())
    }

    pub fn tf_id(&self) -> TseriesFamilyId {
        self.tf_id
    }

    pub fn database(&self) -> String {
        self.database.clone()
    }

    pub fn cache(&self) -> &Arc<RwLock<MemCache>> {
        &self.mut_cache
    }

    pub fn im_cache(&self) -> &Vec<Arc<RwLock<MemCache>>> {
        &self.immut_cache
    }

    pub fn super_version(&self) -> Arc<SuperVersion> {
        self.super_version.clone()
    }

    pub fn version(&self) -> Arc<Version> {
        self.version.clone()
    }

    pub fn storage_opt(&self) -> Arc<StorageOptions> {
        self.storage_opt.clone()
    }
}

#[cfg(test)]
mod test {
    use std::collections::hash_map;
    use std::mem::{size_of, size_of_val};
    use std::{collections::HashMap, path::PathBuf, sync::Arc};

    use parking_lot::{Mutex, RwLock};
    use tokio::sync::mpsc;
    use tokio::sync::mpsc::UnboundedReceiver;

    use config::get_config;
    use models::{Timestamp, ValueType};
    use trace::info;

<<<<<<< HEAD
    use crate::file_system::file_manager;
=======
    use crate::compaction::flush_tests::default_with_field_id;
>>>>>>> 781024b0
    use crate::file_utils::{self, make_tsm_file_name};
    use crate::memcache::{FieldVal, RowData, RowGroup};
    use crate::summary::SummaryTask;
    use crate::{
        compaction::{run_flush_memtable_job, FlushReq},
        context::GlobalContext,
        kv_option::Options,
        memcache::MemCache,
        summary::{CompactMeta, VersionEdit},
        tseries_family::{TimeRange, TseriesFamily, Version},
        tsm::TsmTombstone,
        version_set::VersionSet,
        TseriesFamilyId,
    };

    use super::{ColumnFile, LevelInfo};

    #[test]
    fn test_version_apply_version_edits_1() {
        //! There is a Version with two levels:
        //! - Lv.0: [ ]
        //! - Lv.1: [ (3, 3001~3000) ]
        //! - Lv.2: [ (1, 1~1000), (2, 1001~2000) ]
        //! - Lv.3: [ ]
        //! - Lv.4: [ ]
        //!
        //! Add (4, 3051~3150) into lv.1, and delete (3, 3001~3000).
        //!
        //! The new Version will like this:
        //! - Lv.0: [ ]
        //! - Lv.1: [ (3, 3051~3150) ]
        //! - Lv.2: [ (1, 1~1000), (2, 1001~2000) ]
        //! - Lv.3: [ ]
        //! - Lv.4: [ ]
        let global_config = get_config("../config/config.toml");
        let opt = Arc::new(Options::from(&global_config));
        let database = "test".to_string();
        let ts_family_id = 1;
        let tsm_dir = opt.storage.tsm_dir(&database, ts_family_id);
        #[rustfmt::skip]
            let version = Version {
            ts_family_id,
            database: database.clone(),
            storage_opt: opt.storage.clone(),
            last_seq: 1,
            max_level_ts: 3100,
            levels_info: [
                LevelInfo::init(database.clone(), 0, opt.storage.clone()),
                LevelInfo {
                    files: vec![
                        Arc::new(ColumnFile::new(3, 1, TimeRange::new(3001, 3100), 100, false, make_tsm_file_name(&tsm_dir, 3))),
                    ],
                    database: database.clone(),
                    tsf_id: 1,
                    storage_opt: opt.storage.clone(),
                    level: 1,
                    cur_size: 100,
                    max_size: 1000,
                    time_range: TimeRange::new(3001, 3100),
                },
                LevelInfo {
                    files: vec![
                        Arc::new(ColumnFile::new(1, 2, TimeRange::new(1, 1000), 1000, false, make_tsm_file_name(&tsm_dir, 1))),
                        Arc::new(ColumnFile::new(2, 2, TimeRange::new(1001, 2000), 1000, false, make_tsm_file_name(&tsm_dir, 2))),
                    ],
                    database: database.clone(),
                    tsf_id: 1,
                    storage_opt: opt.storage.clone(),
                    level: 2,
                    cur_size: 2000,
                    max_size: 10000,
                    time_range: TimeRange::new(1, 2000),
                },
                LevelInfo::init(database.clone(), 3, opt.storage.clone()),
                LevelInfo::init(database, 4, opt.storage.clone()),
            ],
        };
        let mut version_edits = Vec::new();
        let mut ve = VersionEdit::new();
        #[rustfmt::skip]
        ve.add_file(
            CompactMeta {
                file_id: 4,
                file_size: 100,
                tsf_id: 1,
                level: 1,
                min_ts: 3051,
                max_ts: 3150,
                high_seq: 2,
                low_seq: 2,
                is_delta: false,
            },
            3100,
        );
        version_edits.push(ve);
        let mut ve = VersionEdit::new();
        ve.del_file(1, 3, false);
        version_edits.push(ve);
        let new_version = version.copy_apply_version_edits(version_edits, Some(3));

        assert_eq!(new_version.last_seq, 3);
        assert_eq!(new_version.max_level_ts, 3150);

        let lvl = new_version.levels_info.get(1).unwrap();
        assert_eq!(lvl.time_range, TimeRange::new(3051, 3150));
        assert_eq!(lvl.files.len(), 1);
        let col_file = lvl.files.first().unwrap();
        assert_eq!(col_file.time_range, TimeRange::new(3051, 3150));
    }

    #[test]
    fn test_version_apply_version_edits_2() {
        //! There is a Version with two levels:
        //! - Lv.0: [ ]
        //! - Lv.1: [ (3, 3001~3000), (4, 3051~3150) ]
        //! - Lv.2: [ (1, 1~1000), (2, 1001~2000) ]
        //! - Lv.3: [ ]
        //! - Lv.4: [ ]
        //!
        //! 1. Compact [ (3, 3001~3000), (4, 3051~3150) ] into lv.2, and delete them.
        //! 2. Compact [ (1, 1~1000), (2, 1001~2000) ] into lv.3, and delete them.
        //!
        //! The new Version will like this:
        //! - Lv.0: [ ]
        //! - Lv.1: [  ]
        //! - Lv.2: [ (5, 3001~3150) ]
        //! - Lv.3: [ (6, 1~2000) ]
        //! - Lv.4: [ ]
        let global_config = get_config("../config/config.toml");
        let opt = Arc::new(Options::from(&global_config));
        let database = "test".to_string();
        let ts_family_id = 1;
        let tsm_dir = opt.storage.tsm_dir(&database, ts_family_id);
        #[rustfmt::skip]
            let version = Version {
            ts_family_id: 1,
            database: database.clone(),
            storage_opt: opt.storage.clone(),
            last_seq: 1,
            max_level_ts: 3150,
            levels_info: [
                LevelInfo::init(database.clone(), 0, opt.storage.clone()),
                LevelInfo {
                    files: vec![
                        Arc::new(ColumnFile::new(3, 1, TimeRange::new(3001, 3100), 100, false, make_tsm_file_name(&tsm_dir, 3))),
                        Arc::new(ColumnFile::new(4, 1, TimeRange::new(3051, 3150), 100, false, make_tsm_file_name(&tsm_dir, 4))),
                    ],
                    database: database.clone(),
                    tsf_id: 1,
                    storage_opt: opt.storage.clone(),
                    level: 1,
                    cur_size: 100,
                    max_size: 1000,
                    time_range: TimeRange::new(3001, 3150),
                },
                LevelInfo {
                    files: vec![
                        Arc::new(ColumnFile::new(1, 2, TimeRange::new(1, 1000), 1000, false, make_tsm_file_name(&tsm_dir, 1))),
                        Arc::new(ColumnFile::new(2, 2, TimeRange::new(1001, 2000), 1000, false, make_tsm_file_name(&tsm_dir, 2))),
                    ],
                    database: database.clone(),
                    tsf_id: 1,
                    storage_opt: opt.storage.clone(),
                    level: 2,
                    cur_size: 2000,
                    max_size: 10000,
                    time_range: TimeRange::new(1, 2000),
                },
                LevelInfo::init(database.clone(), 3, opt.storage.clone()),
                LevelInfo::init(database, 4, opt.storage.clone()),
            ],
        };
        let mut version_edits = Vec::new();
        let mut ve = VersionEdit::new();
        #[rustfmt::skip]
        ve.add_file(
            CompactMeta {
                file_id: 5,
                file_size: 150,
                tsf_id: 1,
                level: 2,
                min_ts: 3001,
                max_ts: 3150,
                high_seq: 2,
                low_seq: 2,
                is_delta: false,
            },
            3150,
        );
        #[rustfmt::skip]
        ve.add_file(
            CompactMeta {
                file_id: 6,
                file_size: 2000,
                tsf_id: 1,
                level: 3,
                min_ts: 1,
                max_ts: 2000,
                high_seq: 2,
                low_seq: 2,
                is_delta: false,
            },
            3150,
        );
        version_edits.push(ve);
        let mut ve = VersionEdit::new();
        ve.del_file(1, 3, false);
        ve.del_file(1, 4, false);
        ve.del_file(2, 1, false);
        ve.del_file(2, 2, false);
        version_edits.push(ve);
        let new_version = version.copy_apply_version_edits(version_edits, Some(3));

        assert_eq!(new_version.last_seq, 3);
        assert_eq!(new_version.max_level_ts, 3150);

        let lvl = new_version.levels_info.get(1).unwrap();
        assert_eq!(
            lvl.time_range,
            TimeRange::new(Timestamp::MAX, Timestamp::MIN)
        );
        assert_eq!(lvl.files.len(), 0);

        let lvl = new_version.levels_info.get(2).unwrap();
        assert_eq!(lvl.time_range, TimeRange::new(3001, 3150));
        let col_file = lvl.files.last().unwrap();
        assert_eq!(col_file.time_range, TimeRange::new(3001, 3150));

        let lvl = new_version.levels_info.get(3).unwrap();
        assert_eq!(lvl.time_range, TimeRange::new(1, 2000));
        assert_eq!(lvl.files.len(), 1);
        let col_file = lvl.files.last().unwrap();
        assert_eq!(col_file.time_range, TimeRange::new(1, 2000));
    }

    #[tokio::test]
    pub async fn test_tsf_delete() {
        let (flush_task_sender, _) = mpsc::unbounded_channel();
        let global_config = get_config("../config/config.toml");
        let opt = Arc::new(Options::from(&global_config));
        let database = "db".to_string();
        let tsf = TseriesFamily::new(
            0,
            database.clone(),
            MemCache::new(0, 500, 0),
            Arc::new(Version::new(
                0,
                database.clone(),
                opt.storage.clone(),
                0,
                LevelInfo::init_levels(database, opt.storage.clone()),
                0,
            )),
            opt.cache.clone(),
            opt.storage.clone(),
            flush_task_sender,
        );

        let row_group = RowGroup {
            schema_id: 0,
            schema: default_with_field_id(vec![0, 1, 2]),
            range: TimeRange {
                min_ts: 1,
                max_ts: 100,
            },
            rows: vec![RowData {
                ts: 10,
                fields: vec![
                    Some(FieldVal::Integer(11)),
                    Some(FieldVal::Integer(12)),
                    Some(FieldVal::Integer(13)),
                ],
            }],
            size: size_of::<RowGroup>() + 3 * size_of::<u32>() + size_of::<Option<FieldVal>>() + 8,
        };
        let mut points = HashMap::new();
        points.insert((0, 0), row_group);
        tsf.put_points(0, points);

        assert_eq!(tsf.mut_cache.read().get(&0).unwrap().read().cells.len(), 1);
        tsf.delete_cache(
            &[0],
            &TimeRange {
                min_ts: 0,
                max_ts: 200,
            },
        );
        let data = tsf.mut_cache.read().get(&0);
        if let Some(cache) = data {
            assert_eq!(cache.read().cells.len(), 0);
        }
    }

    // Util function for testing with summary modification.
    async fn update_ts_family_version(
        version_set: Arc<RwLock<VersionSet>>,
        ts_family_id: TseriesFamilyId,
        mut summary_task_receiver: UnboundedReceiver<SummaryTask>,
    ) {
        let mut version_edits: Vec<VersionEdit> = Vec::new();
        let mut min_seq: u64 = 0;
        while let Some(summary_task) = summary_task_receiver.recv().await {
            for edit in summary_task.edits.into_iter() {
                if edit.tsf_id == ts_family_id {
                    version_edits.push(edit.clone());
                    if edit.has_seq_no {
                        min_seq = edit.seq_no;
                    }
                }
            }
        }
        let version_set = version_set.write();
        if let Some(ts_family) = version_set.get_tsfamily_by_tf_id(ts_family_id) {
            let mut ts_family = ts_family.write();
            let new_version = ts_family
                .version()
                .copy_apply_version_edits(version_edits, Some(min_seq));
            ts_family.new_version(new_version);
        }
    }

    #[tokio::test]
    pub async fn test_read_with_tomb() {
        let dir = PathBuf::from("db/tsm/test/0".to_string());
        if !file_manager::try_exists(&dir) {
            std::fs::create_dir_all(&dir).unwrap();
        }

        let dir = PathBuf::from("dev/db".to_string());
        if !file_manager::try_exists(&dir) {
            std::fs::create_dir_all(&dir).unwrap();
        }

        let mem = MemCache::new(0, 1000, 0);
        let row_group = RowGroup {
            schema_id: 0,
            schema: default_with_field_id(vec![0, 1, 2]),
            range: TimeRange {
                min_ts: 1,
                max_ts: 100,
            },
            rows: vec![RowData {
                ts: 10,
                fields: vec![
                    Some(FieldVal::Integer(11)),
                    Some(FieldVal::Integer(12)),
                    Some(FieldVal::Integer(13)),
                ],
            }],
            size: size_of::<RowGroup>() + 3 * size_of::<u32>() + size_of::<Option<FieldVal>>() + 8,
        };
        mem.write_group(1, 0, row_group);

        let mem = Arc::new(RwLock::new(mem));
        let req_mem = vec![(0, mem)];
        let flush_seq = FlushReq { mems: req_mem };

        let base_dir = "/tmp/test/ts_family/test_read_with_tomb".to_string();
        let database = "test_db".to_string();
        let kernel = Arc::new(GlobalContext::new());
        let mut global_config = get_config("../config/config.toml");
        global_config.storage.path = base_dir;
        let opt = Arc::new(Options::from(&global_config));
        let (summary_task_sender, summary_task_receiver) = mpsc::unbounded_channel();
        let (compact_task_sender, compact_task_receiver) = mpsc::unbounded_channel();
        let (flush_task_sender, _) = mpsc::unbounded_channel();
        let version_set: Arc<RwLock<VersionSet>> = Arc::new(RwLock::new(VersionSet::new(
            opt.clone(),
            HashMap::new(),
            flush_task_sender.clone(),
        )));
        version_set.write().create_db(&database);
        let db = version_set.write().get_db(&database).unwrap();

        let ts_family_id = db
            .write()
            .add_tsfamily(
                0,
                0,
                0,
                summary_task_sender.clone(),
                flush_task_sender.clone(),
            )
            .read()
            .tf_id();

        run_flush_memtable_job(
            flush_seq,
            kernel,
            version_set.clone(),
            summary_task_sender,
            compact_task_sender,
        )
        .unwrap();

        update_ts_family_version(version_set.clone(), ts_family_id, summary_task_receiver).await;

        let version_set = version_set.write();
        let tsf = version_set.get_tsfamily_by_name(&database).unwrap();
        let version = tsf.write().version();
        version.levels_info[1].read_column_file(
            ts_family_id,
            0,
            &TimeRange {
                max_ts: 0,
                min_ts: 0,
            },
        );

        let file = version.levels_info[1].files[0].clone();

        let dir = opt.storage.tsm_dir(&database, ts_family_id);
        let mut tombstone = TsmTombstone::open_for_write(dir, file.file_id).unwrap();
        tombstone.add_range(&[0], &TimeRange::new(0, 0)).unwrap();
        tombstone.flush().unwrap();
        tombstone.load().unwrap();

        version.levels_info[1].read_column_file(
            0,
            0,
            &TimeRange {
                max_ts: 0,
                min_ts: 0,
            },
        );
    }
}<|MERGE_RESOLUTION|>--- conflicted
+++ resolved
@@ -768,12 +768,8 @@
     use config::get_config;
     use models::{Timestamp, ValueType};
     use trace::info;
-
-<<<<<<< HEAD
     use crate::file_system::file_manager;
-=======
     use crate::compaction::flush_tests::default_with_field_id;
->>>>>>> 781024b0
     use crate::file_utils::{self, make_tsm_file_name};
     use crate::memcache::{FieldVal, RowData, RowGroup};
     use crate::summary::SummaryTask;
