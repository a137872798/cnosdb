--- conflicted
+++ resolved
@@ -1,30 +1,17 @@
-<<<<<<< HEAD
-use std::collections::{BTreeMap, HashMap};
-=======
 use std::collections::BTreeMap;
->>>>>>> 5a70213f
 use std::io::IoSlice;
 use std::path::{Path, PathBuf};
 
 use models::{FieldId, Timestamp};
 use snafu::{ResultExt, Snafu};
-<<<<<<< HEAD
-use utils::{BkdrHasher, BloomFilter};
-=======
 use utils::BloomFilter;
->>>>>>> 5a70213f
 
 use crate::error::{self, Error, Result};
 use crate::file_system::{file_manager, FileCursor, IFile};
 use crate::file_utils;
 use crate::tsm::{
-<<<<<<< HEAD
-    BlockEntry, BlockMeta, BlockMetaIterator, DataBlock, Index, IndexEntry, IndexMeta,
-    BLOCK_META_SIZE, BLOOM_FILTER_BITS, INDEX_META_SIZE, MAX_BLOCK_VALUES,
-=======
     BlockEntry, BlockMeta, DataBlock, IndexEntry, BLOCK_META_SIZE, BLOOM_FILTER_BITS,
     INDEX_META_SIZE,
->>>>>>> 5a70213f
 };
 
 // A TSM file is composed for four sections: header, blocks, index and the footer.
@@ -487,34 +474,19 @@
 }
 
 #[cfg(test)]
-<<<<<<< HEAD
-mod test {
-    use std::collections::HashMap;
-    use std::path::{Path, PathBuf};
-    use std::sync::Arc;
-=======
 pub mod tsm_writer_tests {
     use std::collections::HashMap;
     use std::path::Path;
->>>>>>> 5a70213f
 
     use models::FieldId;
     use snafu::ResultExt;
 
-<<<<<<< HEAD
-    use crate::file_system::file_manager::{self, get_file_manager, FileManager};
-    use crate::file_system::IFile;
-    use crate::memcache::FieldVal;
-    use crate::tsm::codec::DataBlockEncoding;
-    use crate::tsm::{new_tsm_writer, ColumnReader, DataBlock, IndexReader, TsmReader, TsmWriter};
-=======
     use crate::error::{self, Result};
     use crate::file_system::file_manager::{self};
     use crate::file_utils::{self, make_tsm_file_name};
     use crate::tsm::codec::DataBlockEncoding;
     use crate::tsm::tsm_reader_tests::read_and_check;
     use crate::tsm::{DataBlock, TsmReader, TsmWriter};
->>>>>>> 5a70213f
 
     const TEST_PATH: &str = "/tmp/test/tsm_writer";
 
