--- conflicted
+++ resolved
@@ -25,30 +25,12 @@
 use std::string::String;
 use std::sync::Arc;
 
-<<<<<<< HEAD
-use datafusion::parquet::data_type::AsBytes;
-use models::auth::user::{ROOT, ROOT_PWD};
-use models::codec::Encoding;
-use protos::kv_service::{Meta, WritePointsRpcRequest};
-=======
 use models::codec::Encoding;
 use protos::kv_service::{Meta, WritePointsRequest};
->>>>>>> 5a70213f
 use snafu::ResultExt;
 use tokio::sync::oneshot;
 use trace::{debug, error, info, warn};
 
-<<<<<<< HEAD
-use crate::byte_utils::{decode_be_u32, decode_be_u64};
-use crate::context::{GlobalContext, GlobalSequenceContext};
-use crate::error::{self, Error, Result};
-use crate::file_system::file_manager::{self, FileManager};
-use crate::kv_option::WalOptions;
-use crate::record_file::{self, Record, RecordDataType, RecordDataVersion};
-use crate::tsm::codec::get_str_codec;
-use crate::tsm::{DecodeSnafu, EncodeSnafu};
-use crate::version_set::VersionSet;
-=======
 use crate::byte_utils::{decode_be_f64, decode_be_i64, decode_be_u32, decode_be_u64};
 use crate::context::{GlobalContext, GlobalSequenceContext};
 use crate::error::{Error, Result};
@@ -57,7 +39,6 @@
 use crate::record_file::{self, RecordDataType, RecordDataVersion};
 use crate::tsm::codec::get_str_codec;
 use crate::tsm::DecodeSnafu;
->>>>>>> 5a70213f
 use crate::{engine, file_utils, TseriesFamilyId};
 
 const ENTRY_TYPE_LEN: usize = 1;
@@ -691,19 +672,6 @@
 #[cfg(test)]
 mod test {
     use core::panic;
-<<<<<<< HEAD
-    use std::borrow::BorrowMut;
-    use std::path::{Path, PathBuf};
-    use std::sync::Arc;
-    use std::time::Duration;
-
-    use chrono::Utc;
-    use config::get_config;
-    use datafusion::parquet::data_type::AsBytes;
-    use flatbuffers::{self, Vector, WIPOffset};
-    use lazy_static::lazy_static;
-    use meta::meta_client::{MetaRef, RemoteMetaManager};
-=======
     use std::collections::HashMap;
     use std::path::Path;
     use std::sync::Arc;
@@ -715,7 +683,6 @@
     use meta::MetaRef;
     use metrics::metric_register::MetricsRegister;
     use minivec::MiniVec;
->>>>>>> 5a70213f
     use models::codec::Encoding;
     use models::schema::TenantOptions;
     use models::Timestamp;
@@ -723,21 +690,6 @@
     use protos::{models as fb_models, models_helper};
     use serial_test::serial;
     use tokio::runtime;
-<<<<<<< HEAD
-    use tokio::sync::RwLock;
-    use tokio::time::sleep;
-    use trace::{info, init_default_global_tracing};
-
-    use crate::context::GlobalSequenceContext;
-    use crate::engine::Engine;
-    use crate::file_system::file_manager::{self, list_file_names, FileManager};
-    use crate::file_system::FileCursor;
-    use crate::kv_option::WalOptions;
-    use crate::tsm::codec::get_str_codec;
-    use crate::version_set::VersionSet;
-    use crate::wal::{self, WalEntryBlock, WalEntryType, WalManager, WalReader};
-    use crate::{kv_option, Error, Options, Result, TsKv};
-=======
     use trace::init_default_global_tracing;
 
     use crate::context::GlobalSequenceContext;
@@ -749,7 +701,6 @@
     use crate::tsm::codec::get_str_codec;
     use crate::wal::{WalEntryType, WalManager, WalReader};
     use crate::{kv_option, Error, Result, TsKv};
->>>>>>> 5a70213f
 
     fn random_write_data() -> Vec<u8> {
         let mut fbb = flatbuffers::FlatBufferBuilder::new();
